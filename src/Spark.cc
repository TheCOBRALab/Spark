/**
* @mainpage
*
* Space-efficient sparse variant of an RNA (loop-based) free energy
* minimization algorithm (RNA folding equivalent to the Zuker
* algorithm).
*
* The results are equivalent to RNAfold.
*/
#define NDEBUG
#include "base_types.hh"
#include "PK_globals.hh"
#include "cmdline.hh"
#include "matrix.hh"
#include "trace_arrow.hh"
#include "sparse_tree.cc"
#include <sstream>
#include <iostream>
#include <iomanip>
#include <vector>
#include <iterator>
#include <cstring>
#include <string>
#include <cassert>

extern "C" {
#include "ViennaRNA/pair_mat.h"
#include "ViennaRNA/loops/all.h"
#include "ViennaRNA/params/io.h"
}
static bool pseudoknot = false;

static bool pk_only = false;

struct quatret
{
    cand_pos_t first; 
    energy_t second;
    energy_t third;
	energy_t fourth;
	quatret(){
		first = 1;
		second = 2;
		third = 3;
		fourth = 4;
	}
	quatret(cand_pos_t x, energy_t y , energy_t z,energy_t w){
		first = x;
		second = y;
		third = z;
		fourth = w;
	}
};


typedef std::pair<cand_pos_t,energy_t> cand_entry_t;
typedef std::vector< cand_entry_t > cand_list_t;

typedef quatret cand_entry_td1;
typedef std::vector< cand_entry_td1 > cand_list_td1;

class SparseMFEFold;

energy_t ILoopE(const short* S, const short* S1, const paramT* params, const pair_type& ptype_closing,const cand_pos_t &i,const cand_pos_t &j,const cand_pos_t &k,const cand_pos_t &l);

/**
* Space efficient sparsification of Zuker-type RNA folding with
* trace-back. Provides methods for the evaluation of dynamic
* programming recursions and the trace-back.
*/
class SparseMFEFold {

public:
	std::string seq_;
	cand_pos_t n_;

	short *S_;
	short *S1_;

	vrna_param_t *params_;

	std::string structure_;
	std::string restricted_;
	

	bool garbage_collect_;

	LocARNA::Matrix<energy_t> V_; // store V[i..i+MAXLOOP-1][1..n]
	std::vector<energy_t> W_;
	std::vector<energy_t> WM_;
	std::vector<energy_t> WM2_;

	std::vector<energy_t> dmli1_; // WM2 from 1 iteration ago
	std::vector<energy_t> dmli2_; // WM2 from 2 iterations ago

	// Pseudoknot portion
	LocARNA::Matrix<energy_t> VP_; // store VP[i..i+MAXLOOP-1][1..n]
	std::vector<energy_t> WVe_;
	std::vector<energy_t> WMB_;
	std::vector<energy_t> dwmbi_; // WMB from 1 iteration ago
	std::vector<energy_t> WMBP_;
	std::vector<energy_t> WMBA_;
	std::vector<energy_t> WI_;
	std::vector<energy_t> dwi1_; // WI from 1 iteration ago
	std::vector<energy_t> WIP_;
	std::vector<energy_t> dwip1_; // WIP from 1 iteration ago
	std::vector<energy_t> WV_;
	std::vector<energy_t> dwvp_; // WV from 1 iteration ago;

	std::vector<energy_t> WI_Bbp; // WI from band borders on left
	std::vector<energy_t> WIP_Bbp; // WIP from band borders on left
	std::vector<energy_t> WI_Bp; // WI from band borders on right
	std::vector<energy_t> WIP_Bp; // WIP from band borders on the right

	bool mark_candidates_;


	TraceArrows ta_;
	TraceArrows taVP_;


	// TraceArrows ta_dangle_;
	
	std::vector< cand_list_td1 > CL_;
	std::vector< cand_list_t > CLVP_;
	std::vector< cand_list_t > CLWMB_;
	std::vector< cand_list_t > CLBE_;

	
	

	/**
	candidate list for decomposition in W or WM

	@note Avoid separate candidate lists CLW and CLWM for split cases in W and
	WM to save even more space; here, this works after
	reformulating the recursions such that both split-cases recurse to
	V-entries. (compare OCTs)
	*/
	

	// compare candidate list entries by keys (left index i) in descending order
	struct Cand_comp{
	bool operator ()(const cand_entry_t &x, size_t y) const {
		return x.first > y;
	}
	bool operator ()(const cand_entry_td1 &x, size_t y) const {
		return x.first > y;
	}
	} cand_comp;

	


	SparseMFEFold(const std::string &seq, bool garbage_collect, std::string restricted)
	: seq_(seq), n_(seq.length()), params_(scale_parameters()), ta_(n_),taVP_(n_), garbage_collect_(garbage_collect)
	{
	make_pair_matrix();

	S_ = encode_sequence(seq.c_str(),0);
	S1_ = encode_sequence(seq.c_str(),1);

	V_.resize(MAXLOOP+1,n_+1,INF);
	W_.resize(n_+1,0);
	WM_.resize(n_+1,INF);
	WM2_.resize(n_+1,INF);
	dmli1_.resize(n_+1,INF);
	dmli2_.resize(n_+1,INF);
	
	// Pseudoknot portion

	VP_.resize(MAXLOOP+1,n_+1,INF);
	WVe_.resize(n_+1,INF);
	WMB_.resize(n_+1,INF);
	dwmbi_.resize(n_+1,INF);
	WMBP_.resize(n_+1,INF);
	WMBA_.resize(n_+1,INF);
	WI_.resize(n_+1,0);
	dwi1_.resize(n_+1,0);
	WIP_.resize(n_+1,INF);
	dwip1_.resize(n_+1,INF);
	WV_.resize(n_+1,INF);
	dwvp_.resize(n_+1,INF);

	WI_Bbp.resize(n_+1,0);
	WIP_Bbp.resize(n_+1,INF);
	WI_Bp.resize(n_+1,0);
	WIP_Bp.resize(n_+1,INF);

	// init candidate lists
	CL_.resize(n_+1);
	CLWMB_.resize(n_+1);
	CLVP_.resize(n_+1);
	CLBE_.resize(n_+1);

	resize(ta_,n_+1);
	resize(taVP_,n_+1);

	// resize(ta_dangle_,n_+1);

	restricted_ = restricted;
	
	}

	

	~SparseMFEFold() {
	free(params_);
	free(S_);
	free(S1_);
	}
};

void trace_V(const std::string& seq, const std::vector< cand_list_td1 >& CL, const std::vector< cand_list_t >& CLWMB,const std::vector< cand_list_t >& CLBE,const std::vector< cand_list_t >& CLVP, const SparseMFEFold::Cand_comp& cand_comp, std::string &structure, paramT* params, const short* S, const short* S1, TraceArrows &ta,TraceArrows &taVP, std::vector<energy_t> &WM, std::vector<energy_t> &WM2,const std::vector<energy_t> &WI_Bbp,const std::vector< energy_t >& WIP_Bbp,const std::vector<energy_t> &WIP_Bp,const std::vector<energy_t> &WI_Bp, const cand_pos_t& n, const bool& mark_candidates, cand_pos_t i, cand_pos_t j, energy_t e, const sparse_tree &tree);
void trace_W(const std::string& seq, const std::vector< cand_list_td1 >& CL, const std::vector< cand_list_t >& CLWMB,const std::vector< cand_list_t >& CLBE,const std::vector< cand_list_t >& CLVP, const SparseMFEFold::Cand_comp& cand_comp, std::string &structure, paramT* params, const short* S, const short* S1, TraceArrows &ta,TraceArrows &taVP, const std::vector<energy_t> & W, std::vector< energy_t > &WM, std::vector< energy_t > &WM2,const std::vector< energy_t >&WI_Bbp,const std::vector<energy_t> &WIP_Bbp,const std::vector<energy_t> &WIP_Bp, const std::vector<energy_t> &WI_Bp, const cand_pos_t& n, const bool& mark_candidates, cand_pos_t i, cand_pos_t j, const sparse_tree &tree);
void trace_WM(const std::string& seq, const std::vector< cand_list_td1 >& CL, const std::vector< cand_list_t >& CLWMB,const std::vector< cand_list_t >& CLBE,const std::vector< cand_list_t >& CLVP, const SparseMFEFold::Cand_comp& cand_comp, std::string &structure, paramT* params,const short* S, const short* S1, TraceArrows &ta,TraceArrows &taVP, std::vector<energy_t> &WM, std::vector<energy_t> &WM2,const std::vector<energy_t> &WI_Bbp,const std::vector< energy_t >&WIP_Bbp,const std::vector<energy_t> &WIP_Bp,const std::vector<energy_t> &WI_Bp, const cand_pos_t& n, const bool& mark_candidates, cand_pos_t i, cand_pos_t j, energy_t e,const sparse_tree &tree);
void trace_WM2(const std::string& seq, const std::vector< cand_list_td1 >& CL, const std::vector< cand_list_t >& CLWMB,const std::vector< cand_list_t >& CLBE,const std::vector< cand_list_t >& CLVP, const SparseMFEFold::Cand_comp& cand_comp, std::string &structure, paramT* params, const short* S, const short* S1, TraceArrows &ta,TraceArrows &taVP, std::vector<energy_t> &WM, std::vector<energy_t> &WM2,const std::vector<energy_t> &WI_Bbp,const std::vector< energy_t >&WIP_Bbp,const std::vector<energy_t> &WIP_Bp,const std::vector<energy_t> &WI_Bp, const cand_pos_t& n, const bool& mark_candidates,cand_pos_t i, cand_pos_t j,const sparse_tree &tree);
void trace_WMB(const std::string& seq, const std::vector< cand_list_td1 >& CL, const std::vector< cand_list_t >& CLWMB,const std::vector< cand_list_t >& CLBE,const std::vector< cand_list_t >& CLVP, const SparseMFEFold::Cand_comp& cand_comp, std::string &structure, paramT* params, const short* S, const short* S1, TraceArrows &ta,TraceArrows &taVP, std::vector<energy_t> &WM, std::vector<energy_t> &WM2,const std::vector<energy_t> &WI_Bbp,const std::vector< energy_t >&WIP_Bbp,const std::vector<energy_t> &WIP_Bp,const std::vector<energy_t> &WI_Bp, const cand_pos_t& n, const bool& mark_candidates,cand_pos_t i, cand_pos_t j, energy_t e, const sparse_tree &tree);
void trace_VP(const std::string& seq, const std::vector< cand_list_td1 >& CL, const std::vector< cand_list_t >& CLWMB,const std::vector< cand_list_t >& CLBE,const std::vector< cand_list_t >& CLVP, const SparseMFEFold::Cand_comp& cand_comp, std::string &structure, paramT* params, const short* S, const short* S1, TraceArrows &ta,TraceArrows &taVP, std::vector<energy_t> &WM, std::vector<energy_t> &WM2,const std::vector<energy_t> &WI_Bbp,const std::vector< energy_t >&WIP_Bbp,const std::vector<energy_t> &WIP_Bp,const std::vector<energy_t> &WI_Bp, const cand_pos_t& n, const bool& mark_candidates,cand_pos_t i, cand_pos_t j, energy_t e, const sparse_tree &tree);
void trace_WI(const std::string& seq, const std::vector< cand_list_td1 >& CL, const std::vector< cand_list_t >& CLWMB,const std::vector< cand_list_t >& CLBE,const std::vector< cand_list_t >& CLVP, const SparseMFEFold::Cand_comp& cand_comp, std::string &structure, paramT* params, const short* S, const short* S1, TraceArrows &ta,TraceArrows &taVP, std::vector<energy_t> &WM, std::vector<energy_t> &WM2,const std::vector<energy_t> &WI_Bbp,const std::vector< energy_t >&WIP_Bbp,const std::vector<energy_t> &WIP_Bp,const std::vector<energy_t> &WI_Bp,const std::vector< energy_t >&WI, const cand_pos_t& n, const bool& mark_candidates,cand_pos_t i, cand_pos_t j, energy_t e, const sparse_tree &tree);
void trace_WIP(const std::string& seq, const std::vector< cand_list_td1 >& CL, const std::vector< cand_list_t >& CLWMB,const std::vector< cand_list_t >& CLBE,const std::vector< cand_list_t >& CLVP, const SparseMFEFold::Cand_comp& cand_comp, std::string &structure, paramT* params, const short* S, const short* S1, TraceArrows &ta,TraceArrows &taVP, std::vector<energy_t> &WM, std::vector<energy_t> &WM2,const std::vector<energy_t> &WI_Bbp,const std::vector< energy_t >&WIP_Bbp,const std::vector<energy_t> &WIP_Bp,const std::vector<energy_t> &WI_Bp,const std::vector<energy_t> &WIP, const cand_pos_t& n, const bool& mark_candidates,cand_pos_t i, cand_pos_t j, energy_t e, const sparse_tree &tree);
void trace_WV(const std::string& seq, const std::vector< cand_list_td1 >& CL, const std::vector< cand_list_t >& CLWMB,const std::vector< cand_list_t >& CLBE,const std::vector< cand_list_t >& CLVP, const SparseMFEFold::Cand_comp& cand_comp, std::string &structure, paramT* params, const short* S, const short* S1, TraceArrows &ta,TraceArrows &taVP, std::vector<energy_t> &WM, std::vector<energy_t> &WM2,const std::vector<energy_t> &WI_Bbp,const std::vector< energy_t >&WIP_Bbp,const std::vector<energy_t> &WIP_Bp,const std::vector<energy_t> &WI_bBp,const std::vector<energy_t> &WVe,const std::vector<energy_t> &WIP, const std::vector<energy_t> &WV, const cand_pos_t& n, const bool& mark_candidates,cand_pos_t i, cand_pos_t j, energy_t e, const sparse_tree &tree);
void trace_WVe(const std::string& seq, const std::vector< cand_list_td1 >& CL, const std::vector< cand_list_t >& CLWMB,const std::vector< cand_list_t >& CLBE,const std::vector< cand_list_t >& CLVP, const SparseMFEFold::Cand_comp& cand_comp, std::string &structure, paramT* params, const short* S, const short* S1, TraceArrows &ta,TraceArrows &taVP, std::vector<energy_t> &WM, std::vector<energy_t> &WM2,const std::vector<energy_t> &WI_Bbp,const std::vector< energy_t >&WIP_Bbp,const std::vector<energy_t> &WIP_Bp,const std::vector<energy_t> &WI_bBp,const std::vector<energy_t> WVe, const cand_pos_t& n, const bool& mark_candidates,cand_pos_t i, cand_pos_t j, energy_t e, const sparse_tree &tree);
void trace_WMBP(const std::string& seq, const std::vector< cand_list_td1 >& CL, const std::vector< cand_list_t >& CLWMB,const std::vector< cand_list_t >& CLBE,const std::vector< cand_list_t >& CLVP, const SparseMFEFold::Cand_comp& cand_comp, std::string &structure, paramT* params, const short* S, const short* S1, TraceArrows &ta,TraceArrows &taVP, std::vector<energy_t> &WM, std::vector<energy_t> &WM2,const std::vector<energy_t> &WI_Bbp,const std::vector< energy_t >&WIP_Bbp,const std::vector<energy_t> &WIP_Bp,const std::vector<energy_t> &WI_Bp, std::vector<energy_t> &WMBP, const cand_pos_t& n, const bool& mark_candidates,cand_pos_t i, cand_pos_t j, energy_t e, const sparse_tree &tree);
void trace_BE(const std::string& seq, const std::vector< cand_list_td1 >& CL, const std::vector< cand_list_t >& CLWMB,const std::vector< cand_list_t >& CLBE,const std::vector< cand_list_t >& CLVP, const SparseMFEFold::Cand_comp& cand_comp, std::string &structure, paramT* params, const short* S, const short* S1, TraceArrows &ta,TraceArrows &taVP, std::vector<energy_t> &WM, std::vector<energy_t> &WM2,const std::vector<energy_t> &WI_Bbp,const std::vector< energy_t >&WIP_Bbp,const std::vector<energy_t> &WIP_Bp,const std::vector<energy_t> &WI_Bp, const cand_pos_t& n, const bool& mark_candidates,cand_pos_t i, cand_pos_t ip, energy_t e, const sparse_tree &tree);


/**
* @brief Rotate WM2 and WI arrays to store the previous and previous previous iterations
* @param WM2 WM2 array
* @param dmli1 WM2 from one iteration ago
* @param dmli2 WM2 from two iterations ago
* @param WI WI array
* @param dwi1 WM2 from one iteration ago
* @param WIP WIP array
* @param dwip1 WIP from one iteration ago
* @param WV WV array
* @param dwvp WV from one iteration ago
*/
void rotate_arrays(std::vector<energy_t> &WM2, std::vector<energy_t> &dmli1, std::vector<energy_t> &dmli2, std::vector<energy_t> &WI, std::vector<energy_t> &WIP, std::vector<energy_t> &dwi1, std::vector<energy_t> &dwip1,std::vector<energy_t> &WMB, std::vector<energy_t> &dwmbi, std::vector<energy_t> &WV, std::vector<energy_t> &dwvp){
	dmli2.swap(dmli1);
    dmli1.swap(WM2);
	dwi1.swap(WI);
	dwip1.swap(WIP);
	dwmbi.swap(WMB);
	dwvp.swap(WV);
}

/**
 * @brief This code returns the hairpin energy for a given base pair.
 * @param i The left index in the base pair
 * @param j The right index in the base pair
*/
energy_t HairpinE(const std::string& seq, const short* S, const short* S1,  const paramT* params, cand_pos_t i, cand_pos_t j) {
	
	const pair_type ptype_closing = pair[S[i]][S[j]];

	if (ptype_closing==0) return INF;

	return E_Hairpin(j-i-1,ptype_closing,S1[i+1],S1[j-1],&seq.c_str()[i-1], const_cast<paramT *>(params));
}

/**
 * @brief Returns the internal loop energy for a given i.j and k.l
 * 
*/
energy_t ILoopE(const short* S, const short* S1, const paramT* params, const pair_type& ptype_closing,const cand_pos_t &i,const cand_pos_t &j,const cand_pos_t &k,const cand_pos_t &l)  {
	assert(ptype_closing>0);
	assert(1<=i);
	assert(i<k);
	assert(k<l);
	assert(l<j);

	// note: enclosed bp type 'turned around' for lib call
	const pair_type ptype_enclosed = rtype[pair[S[k]][S[l]]];

	// if (ptype_enclosed==0) return INF;

	return E_IntLoop(k-i-1,j-l-1,ptype_closing,ptype_enclosed,S1[i+1],S1[j-1],S1[k-1],S1[l+1],const_cast<paramT *>(params));
}

/**
 * @brief Gives the W(i,j) energy. The type of dangle model being used affects this energy. 
 * The type of dangle is also changed to reflect this.
 * 
 * @param vij The V(i,j) energy
 * @param vi1j The V(i+1,j) energy
 * @param vij1 The V(i,j-1) energy
 * @param vi1j1 The V(i+1,j-1) energy
*/
energy_t E_ext_Stem(const energy_t& vij,const energy_t& vi1j,const energy_t& vij1,const energy_t& vi1j1,const short* S, paramT* params, const cand_pos_t i,const cand_pos_t j, Dangle &d, cand_pos_t n,const std::vector<Node> &tree){

	energy_t e = INF,en = INF;
  	pair_type tt  = pair[S[i]][S[j]];
	
    if ((tree[i].pair <-1 && tree[j].pair <-1) || (tree[i].pair == j && tree[j].pair == i)) {
				en = vij; // i j

				if (en != INF) {
					if (params->model_details.dangles == 2){
						base_type si1 = i>1 ? S[i-1] : -1;
                		base_type sj1 = j<n ? S[j+1] : -1;
                        en += vrna_E_ext_stem(tt, si1, sj1, params);
					}
                    else{
                        en += vrna_E_ext_stem(tt, -1, -1, params);
						d = 0;
					}

                    e = MIN2(e, en);
					
				}

	}

	if(params->model_details.dangles  == 1){
        tt  = pair[S[i+1]][S[j]];
        if (((tree[i+1].pair <-1 && tree[j].pair <-1) || (tree[i+1].pair == j)) && tree[i].pair<0) {
            en = (j-i-1>TURN) ? vi1j : INF; //i+1 j

            if (en != INF) {

                base_type si1 = S[i];
                en += vrna_E_ext_stem(tt, si1, -1, params);
            }

            e = MIN2(e,en);
            if(e == en){
                d=1;
            }

        }
        tt  = pair[S[i]][S[j-1]];
        if (((tree[i].pair <-1 && tree[j-1].pair <-1) || (tree[i].pair == j-1)) && tree[j].pair<0) {
            en = (j-1-i>TURN) ? vij1 : INF; // i j-1
            if (en != INF) {

                base_type sj1 = S[j];

                en += vrna_E_ext_stem(tt, -1, sj1, params);
            }
            e = MIN2(e,en);
            if(e == en){
                d=2;
            }

        }
        tt  = pair[S[i+1]][S[j-1]];
        if (((tree[i+1].pair <-1 && tree[j-1].pair <-1) || (tree[i+1].pair == j-1)) && tree[i].pair < 0 && tree[j].pair<0) {
            en = (j-1-i-1>TURN) ? vi1j1 : INF; // i+1 j-1

            if (en != INF) {

                base_type si1 = S[i];
                base_type sj1 = S[j];

                en += vrna_E_ext_stem(tt, si1, sj1, params);
            }
            e = MIN2(e,en);
            if(e == en){
                d=3;
            }
        }
	}
	return e;
}

/**
* @brief Computes the multiloop V contribution. This gives back essentially VM(i,j).
* 
* @param dmli1 Row of WM2 from one iteration ago
* @param dmli2 Row of WM2 from two iterations ago 
*/
energy_t E_MbLoop( const std::vector<energy_t>& dmli1, const std::vector<energy_t>& dmli2, const short* S, paramT* params, cand_pos_t i, cand_pos_t j, const std::vector<Node> &tree){

	energy_t e = INF,en = INF;
  	pair_type tt  = pair[S[j]][S[i]];
	bool pairable = (tree[i].pair <-1 && tree[j].pair <-1) || (tree[i].pair == j);
	
	/* double dangles */
	switch(params->model_details.dangles){
		case 2:
			if (pairable) {
			e = dmli1[j - 1];

			if (e != INF) {

				base_type si1 = S[i + 1];
				base_type sj1 = S[j - 1];

				e += E_MLstem(tt, sj1, si1, params) + params->MLclosing;
			}

			}
			break;

		case 1:
			/**
			* ML pair D0
			*  new closing pair (i,j) with mb part [i+1,j-1]  
			*/
			
			if (pairable) {
        		e = dmli1[j - 1];

        		if (e != INF) {

          			e += E_MLstem(tt, -1, -1, params) + params->MLclosing;

        		}
      		}
      		/** 
			* ML pair 5
			* new closing pair (i,j) with mb part [i+2,j-1] 
			*/

      		if (pairable && tree[i+1].pair < 0) {
        		en = dmli2[j - 1];

        		if (en != INF) {

          			base_type si1 =  S[i + 1];

          			en += E_MLstem(tt, -1, si1, params) + params->MLclosing + params->MLbase;
      
        		}
      		}
      		e   = MIN2(e, en);
			
			/** 
			* ML pair 3
			* new closing pair (i,j) with mb part [i+1, j-2] 
			*/
			if (pairable && tree[j-1].pair < 0) {
				en = dmli1[j - 2];

				if (en != INF) {
					base_type sj1 = S[j - 1];

					en += E_MLstem(tt, sj1, -1, params) + params->MLclosing + params->MLbase; 
				}
			}
			e   = MIN2(e, en);
			/** 
			* ML pair 53
			* new closing pair (i,j) with mb part [i+2.j-2]
			*/
			if (pairable && tree[i+1].pair < 0 && tree[j-1].pair <0) {
				en = dmli2[j - 2];			

				if (en != INF) {

					base_type si1 = S[i + 1];
					base_type sj1 = S[j - 1];

					en += E_MLstem(tt, sj1, si1, params) + params->MLclosing + 2 * params->MLbase;
				}
			}
			e   = MIN2(e, en);
      		break;
		case 0:
			if (pairable) {
				e = dmli1[j - 1];

				if (e != INF) {
					e += E_MLstem(tt, -1, -1, params) + params->MLclosing;
				}
			}
			break; 
	}


	return e;
}
/**
 * @brief Gives the WM(i,j) energy. The type of dangle model being used affects this energy. 
 * The type of dangle is also changed to reflect this.
 * 
 * @param vij The V(i,j) energy
 * @param vi1j The V(i+1,j) energy
 * @param vij1 The V(i,j-1) energy
 * @param vi1j1 The V(i+1,j-1) energy
*/
energy_t E_MLStem(const energy_t& vij,const energy_t& vi1j,const energy_t& vij1,const energy_t& vi1j1,const short* S, paramT* params,cand_pos_t i, cand_pos_t j,Dangle &d, const  cand_pos_t& n, const std::vector<Node> &tree){

	energy_t e = INF,en=INF;

	pair_type type = pair[S[i]][S[j]];

	
	if ((tree[i].pair < -1 && tree[j].pair < -1) || (tree[i].pair == j)) {
		en = vij; // i j
		if (en != INF) {
			if (params->model_details.dangles == 2){
				base_type mm5 = i>1 ? S[i-1] : -1;
            	base_type mm3 = j<n ? S[j+1] : -1;
				en += E_MLstem(type, mm5, mm3, params);
			}
			else{
				en += E_MLstem(type, -1, -1, params);
				d = 0;
			}
			e = MIN2(e, en);
		}
	}
	if(params->model_details.dangles == 1){
		const base_type mm5 = S[i], mm3 = S[j];

		if (((tree[i+1].pair < -1 && tree[j].pair < -1) || (tree[i+1].pair == j)) && tree[i].pair < 0) {
      		en = (j-i-1 >TURN) ? vi1j : INF; // i+1 j
      		if (en != INF) {
        		en += params->MLbase;

            	type = pair[S[i+1]][S[j]];
            	en += E_MLstem(type, mm5, -1, params);

        		e = MIN2(e, en);
				if(e == en){
					d=1;
				}
      		}
    	}

		if (((tree[i].pair < -1 && tree[j-1].pair < -1) || (tree[i].pair == j-1)) && tree[j].pair < 0) {
      		en = (j-1-i>TURN) ? vij1 : INF; // i j-1
      		if (en != INF) {
       			en += params->MLbase;

            	type = pair[S[i]][S[j-1]];
            	en += E_MLstem(type, -1, mm3, params);
 
        		e = MIN2(e, en);
				if(e == en){
					d=2;
				}
      		}
    	}
    	if (((tree[i+1].pair < -1 && tree[j-1].pair < -1) || (tree[i+1].pair == j-1)) && tree[i].pair < 0 && tree[j].pair<0) {
      		en = (j-1-i-1>TURN) ? vi1j1 : INF; // i+1 j-1
      		if (en != INF) {
        		en += 2 * params->MLbase;

        		type = pair[S[i+1]][S[j-1]];
        		en += E_MLstem(type, mm5, mm3, params);
        
				e = MIN2(e, en);
				if(e == en){
					d=3;
				}
      		}
    	} 
		
	}


    return e;
}


/**
* @brief Recompute row of WM. This is used in the traceback when we haved decided the current i.j pair closes a multiloop,
* and the WM energies need to be recomputed fom the candidates.
* 
* @param WM WM array
* @param CL Candidate List
* @param i Current i
* @param max_j Current j
*/
const std::vector<energy_t> recompute_WM(const std::vector<energy_t>& WM, const std::vector< cand_list_td1 > &CL,const std::vector< cand_list_t > &CLWMB, const short* S, paramT* params, const cand_pos_t& n, cand_pos_t i, cand_pos_t max_j, const std::vector<Node> &tree, const std::vector<cand_pos_t> &up) {
	assert(i>=1);
	assert(max_j<=n);
	std::vector<energy_t> temp = WM;

	for ( cand_pos_t j=i-1; j<=std::min(i+TURN,max_j); j++ ) { temp[j]=INF; }
	
	for ( cand_pos_t j=i+TURN+1; j<=max_j; j++ ) {
		energy_t wm = INF;
		for ( auto it = CL[j].begin();CL[j].end()!=it && it->first>=i ; ++it ) {
			cand_pos_t k = it->first;
			energy_t v_kj = it->third >> 2;

			bool can_pair = up[k-1] >= (k-i);
			if(can_pair) wm = std::min( wm, static_cast<energy_t>(params->MLbase*(k-i)) + v_kj );
			wm = std::min( wm, temp[k-1]  + v_kj );
		}
		for ( auto it = CLWMB[j].begin();CLWMB[j].end()!=it && it->first>i+TURN+1 ; ++it ) {
			
			cand_pos_t k = it->first;
			energy_t wmb_kj = it->second +PSM_penalty;
			bool can_pair = up[k-1] >= (k-i);
			if(can_pair) wm = std::min( wm, static_cast<energy_t>(params->MLbase*(k-i)) + wmb_kj );

			wm = std::min( wm, temp[k-1]  + wmb_kj );
		}
		if(tree[j].pair<0) wm = std::min(wm, temp[j-1] + params->MLbase);
		temp[j] = wm;
	}
	return temp;
}

/**
* @brief Recompute row of WM2. This is used in the traceback when we haved decided the current i.j pair closes a multiloop,
* and the WM2 energies need to be recomputed fom the candidates to get the corresponding energy for it.
* 
* @param WM WM array
* @param WM2 WM2 array
* @param CL Candidate List
* @param i Current i
* @param max_j Current j
*/
const std::vector<energy_t> recompute_WM2(const std::vector<energy_t>& WM,const std::vector<energy_t>& WM2, const std::vector< cand_list_td1 > &CL,const std::vector< cand_list_t > &CLWMB, const short* S, paramT* params, const cand_pos_t& n, cand_pos_t i, cand_pos_t max_j, const std::vector<Node> &tree, const std::vector<cand_pos_t> &up) {
	assert(i>=1);
	assert(max_j<=n);
	std::vector<energy_t> temp = WM2;

	for ( cand_pos_t j=i-1; j<=std::min(i+2*TURN+2,max_j); j++ ) { temp[j]=INF; }

	for ( cand_pos_t j=i+2*TURN+3; j<=max_j; j++ ) {
		energy_t wm2 = INF;
		for ( auto it = CL[j].begin();CL[j].end()!=it && it->first>i+TURN+1 ; ++it ) {
			
			cand_pos_t k = it->first;
			energy_t v_kj = it->third >> 2;
			
			wm2 = std::min( wm2, WM[k-1]  + v_kj );
		}
		for ( auto it = CLWMB[j].begin();CLWMB[j].end()!=it && it->first>=i ; ++it ) {
			
			cand_pos_t k = it->first;
			energy_t wmb_kj = it->second +PSM_penalty;
			bool can_pair = up[k-1] >= (k-i);

			wm2 = std::min( wm2, WM[k-1]  + wmb_kj );
			if(can_pair) wm2 = std::min( wm2, static_cast<energy_t>(params->MLbase*(k-i)) + wmb_kj );

		}
		if(tree[j].pair<0) wm2 = std::min(wm2, temp[j-1] + params->MLbase);
		temp[j] = wm2;
	}
	return temp;
}

/**
* @brief Recompute row of WMBP. This is used in the traceback when we haved decided the current ij pair closes a psuedoknot,
* and the WMBP energies need to be recomputed such that the pseudoknot can be broken down. This happens infrequently enough such that it not too costly
* 
* @param CL V candidate list
* @param CLVP VP candidate list
* @param CLWMB WMB Candidate list
* @param CLBE BE candidate list
* @param WI_Bbp array which holds the values where the left index is either an outer closing base or an inner opening base
* @param i Current i
* @param max_j Current j
*/
const std::vector<energy_t> recompute_WMBP(const std::vector< cand_list_td1 > &CL,const std::vector< cand_list_t > &CLVP,const std::vector< cand_list_t > &CLWMB,const std::vector< cand_list_t > &CLBE, std::vector<energy_t> WI_Bbp, const cand_pos_t& n, cand_pos_t i, cand_pos_t max_j, const sparse_tree &tree) {
	assert(i>=1);
	assert(max_j<=n);
	std::vector<energy_t> temp;
	temp.resize(n+1,INF);

	for ( cand_pos_t j=i+TURN+1; j<=max_j; j++ ) {
		energy_t wmbp = INF;

		energy_t vp_ij = INF;
		for ( auto it = CL[j].begin();CL[j].end()!=it && it->first>=i ; ++it ) {
			
			cand_pos_t k = it->first;
			energy_t v_kj = it->second;
			
			wmbp = std::min(wmbp, temp[k-1]  + v_kj + PPS_penalty);
		}
		for ( auto it = CLWMB[j].begin();CLWMB[j].end()!=it && it->first>=i ; ++it ) {
			
			cand_pos_t k = it->first;
			energy_t wmb_kj = it->second;
			
			wmbp = std::min(wmbp, temp[k-1]  + wmb_kj + PPS_penalty + PSM_penalty);
		}
		cand_pos_t b_ij = tree.b(i,j);
		for ( auto it = CLVP[j].begin();CLVP[j].end()!=it && it->first>=i ; ++it ) {
			// if(i==1 && j==209) printf("i is %d and j is %d and k is %d and VP is %d\n",i,j,it->first,it->second);
			cand_pos_t k = it->first;
			if(k==i) vp_ij = it->second;
			cand_pos_t b_ik = tree.b(i,k);

			energy_t vp_kj = it->second;

			cand_pos_t Bp_kj = tree.Bp(k,j);
			cand_pos_t B_kj = tree.B(k,j);
			cand_pos_t b_kj = (B_kj>0) ? tree.tree[B_kj].pair : -2;
			cand_pos_t bp_ik = tree.bp(i,k);
			cand_pos_t Bp_ik = (bp_ik>0) ? tree.tree[bp_ik].pair : -2;
			energy_t BE_energy = INF;
			if (tree.tree[k].parent->index > -1 && B_kj >= 0 && Bp_kj >= 0){
				if (b_ik >= 0 && k>b_ik){
					for ( auto it2 = CLBE[Bp_kj].begin();CLBE[Bp_kj].end()!=it2; ++it2 ) {
						cand_pos_t l = it2->first;
						if(l == b_kj){
							BE_energy = it2->second;
							break;
						}
					}
				}
				wmbp = std::min(wmbp, BE_energy + temp[k-1]  + vp_kj + 2*PB_penalty);

			}
			
			BE_energy = INF;
			if(bp_ik >= 0 && k+TURN <= j){
				for ( auto it2 = CLBE[Bp_ik].begin();CLBE[Bp_ik].end()!=it2; ++it2 ) {
					size_t l = it2->first;
					if(l == i){
						BE_energy = it2->second;
						break;
					}
				}
				wmbp = std::min(wmbp, BE_energy + WI_Bbp[k-1]  + vp_kj +2*PB_penalty);

			}	
		}
		wmbp = std::min(wmbp, vp_ij + PB_penalty);
		if(tree.tree[j].pair<0) wmbp = std::min(wmbp, temp[j-1] + PUP_penalty);
		temp[j] = wmbp;
	}

	return temp;

}

/**
* @brief Recompute row of WI. This is used in the traceback when we haved decided the current ij pair is a crossing base pair, we need to calculate the energy,
* and the WI energies need to be recomputed such that the VP energy can be broken down. This happens only when the calculations are confirmed to be needed such that it not too costly
* 
* @param CL V candidate list
* @param CLWMB WMB candidate list
* @param i Current i
* @param max_j Current j
*/
const std::vector<energy_t> recompute_WI(const std::vector< cand_list_td1 > &CL,const std::vector< cand_list_t> &CLWMB, const cand_pos_t& n, cand_pos_t i, cand_pos_t max_j, const std::vector<Node> &tree, const std::vector<cand_pos_t> &up) {
	assert(i>=1);
	assert(max_j<=n);
	std::vector<energy_t> temp;
	temp.resize(n+1,0);

	// Causes vector resize error if the ifs are not there because if i is close to n, it would go past the bounds
	if(i<n) temp[i] = PUP_penalty; if(i+1<n) temp[i+1] = 2*PUP_penalty; if(i+2<n) temp[i+2] = 3*PUP_penalty; if(i+3<n) temp[i+3] = 4*PUP_penalty;

	for ( cand_pos_t j=i+TURN+1; j<=max_j; j++ ) {
		energy_t wi = INF;
		for ( auto it = CL[j].begin();CL[j].end()!=it && it->first>=i ; ++it ) {
			
			cand_pos_t k = it->first;
			energy_t v_kj = it->second + PPS_penalty;
			
			wi = std::min(wi, temp[k-1]  + v_kj );
			bool can_pair = up[k-1] >= (k-i);
			if(can_pair) wi = std::min( wi, static_cast<energy_t>(PUP_penalty*(k-i)) + v_kj );
		}
		for ( auto it = CLWMB[j].begin();CLWMB[j].end()!=it && it->first>=i ; ++it ) {
			
			cand_pos_t k = it->first;
			energy_t wmb_kj = it->second + PSM_penalty + PPS_penalty;
			
			wi = std::min(wi, temp[k-1]  + wmb_kj );
			bool can_pair = up[k-1] >= (k-i);
			if(can_pair) wi = std::min( wi, static_cast<energy_t>(PUP_penalty*(k-i)) + wmb_kj );
		}
		if(tree[j].pair<0) wi = std::min(wi, temp[j-1] + PUP_penalty);
		temp[j] = wi;
	
	}
	return temp;

}

/**
* @brief Recompute row of WIP. This is used in the traceback when we haved decided the current ij pair is a multiloop that spans a band or part of a BE, we need to calculate the energy,
* and the WIP energies need to be recomputed such that the VP or BE energy can be broken down. This happens only when the calculations are confirmed to be needed such that it not too costly
* 
* @param CL V candidate list
* @param CLWMB WMB candidate list
* @param i Current i
* @param max_j Current j
*/
const std::vector<energy_t> recompute_WIP(const std::vector< cand_list_td1 > &CL,const std::vector< cand_list_t> &CLWMB, const cand_pos_t& n, cand_pos_t i, cand_pos_t max_j, const std::vector<Node> &tree, const std::vector<cand_pos_t> &up) {
	assert(i>=1);
	assert(max_j<=n);
	std::vector<energy_t> temp;
	temp.resize(n+1,INF);
	// if(i==24 && j==30) printf("here\n");
	for ( cand_pos_t j=i+TURN+1; j<=max_j; j++ ) {
		energy_t wip = INF;
		for ( auto it = CL[j].begin();CL[j].end()!=it && it->first>=i; ++it ) {
			
			cand_pos_t k = it->first;
			energy_t v_kj = it->second + bp_penalty;
			
			wip = std::min(wip, temp[k-1]  + v_kj );
			bool can_pair = up[k-1] >= (k-i);
			if(can_pair) wip = std::min( wip, static_cast<energy_t>(cp_penalty*(k-i)) + v_kj );
		}
		for ( auto it = CLWMB[j].begin();CLWMB[j].end()!=it && it->first>=i; ++it ) {
			
			cand_pos_t k = it->first;
			energy_t wmb_kj = it->second + PSM_penalty + bp_penalty;
			
			wip = std::min(wip, temp[k-1]  + wmb_kj );
			bool can_pair = up[k-1] >= (k-i);
			if(can_pair) wip = std::min( wip, static_cast<energy_t>(cp_penalty*(k-i)) + wmb_kj );
		}
		if(tree[j].pair<0) wip = std::min(wip, temp[j-1] + cp_penalty);
		temp[j] = wip;
	
	}
	return temp;

}
/**
* @brief Recompute row of WVe. This is used in the traceback when we haved decided the current ij pair is a multiloop that spans a band, we need to calculate the energy,
* and the WVe energies need to be recomputed such that the VP energy can be broken down. This happens infrequently such that it not too costly
* 
* @param CLVP VP candidate list
* @param i Current i
* @param max_j Current j
*/
const std::vector<energy_t> recompute_WVe(const std::vector< cand_list_t > &CLVP, const cand_pos_t& n, cand_pos_t i, cand_pos_t max_j, const sparse_tree &tree) {
	assert(i>=1);
	assert(max_j<=n);
	std::vector<energy_t> temp;
	temp.resize(n+1,INF);
	for ( cand_pos_t j=i+TURN+1; j<=max_j; j++ ) {
		energy_t wve = INF;
		for ( auto it = CLVP[j].begin();CLVP[j].end()!=it && it->first>=i ; ++it ) {
			cand_pos_t k = it->first;
			energy_t vp_kj = it->second;

			bool can_pair = tree.up[k-1] >= (k-i);
			if(can_pair) wve = std::min( wve, static_cast<energy_t>(cp_penalty*(k-i)) + vp_kj );
		}
		if(tree.tree[j].pair<0) wve = std::min(wve, temp[j-1] + cp_penalty);
		temp[j] = wve;
	}
	return temp;
}
/**
* @brief Recompute row of WV. This is used in the traceback when we haved decided the current ij pair is a multiloop that spans a band, we need to calculate the energy,
* and the WV energies need to be recomputed such that the VP energy can be broken down. This happens infrequently such that it not too costly
* 
* @param CL V candidate list
* @param CLWMB WMB candidate list
* @param i Current i
* @param CLVP VP candidate list
* @param WIP WIP energies
* @param i Current i
* @param max_j Current j
*/
const std::vector<energy_t> recompute_WV(const std::vector<energy_t>& WVe, const std::vector< cand_list_td1 > &CL, const std::vector< cand_list_t > &CLWMB, const std::vector< cand_list_t > &CLVP,const std::vector<energy_t> &WIP, const cand_pos_t& n, cand_pos_t i, cand_pos_t max_j,paramT* params, const sparse_tree &tree) {
	assert(i>=1);
	assert(max_j<=n);
	std::vector<energy_t> temp;
	temp.resize(n+1,INF);
	
	for ( cand_pos_t j=i+TURN+1; j<=max_j; j++ ) {
		cand_pos_t bound = std::max(tree.bp(i,j),tree.B(i,j))+1;
		energy_t wv = INF;
		if(!tree.weakly_closed(i,j)){
		for ( auto it = CL[j].begin();CL[j].end()!=it && it->first>bound ; ++it ) {
			
			cand_pos_t k = it->first;
			// energy_t v_kj = it->third >> 2;
			energy_t v_kj = it->second;
			// Dangle d = it->third & 3;
			// cand_pos_t num = 0;
			// if(d == 1 || d==2) num = 1;
			// else if(d==3 && params->model_details.dangles == 1) num =2;
			// energy_t fix = num*cp_penalty - num*params->MLbase;
			
			wv = std::min( wv, WVe[k-1] + v_kj +bp_penalty);
			wv = std::min( wv, temp[k-1] + v_kj + bp_penalty);
		}
		// How do I do the VP one?

		for ( auto it = CLVP[j].begin();CLVP[j].end()!=it; ++it ) {
			
			cand_pos_t k = it->first;
			energy_t vp_kj = it->second;
			
			wv = std::min( wv, WIP[k-1]  + vp_kj );
		}
		for ( auto it = CLWMB[j].begin();CLWMB[j].end()!=it && it->first>bound; ++it ) {
			
			cand_pos_t k = it->first;
			energy_t wmb_kj = it->second;
			
			wv = std::min( wv, WVe[k-1]  + wmb_kj + PSM_penalty + bp_penalty);
			wv = std::min( wv, temp[k-1]  + wmb_kj + PSM_penalty + bp_penalty);
		}
		if(tree.tree[j].pair<0) wv = std::min(wv, temp[j-1] + cp_penalty);
		temp[j] = wv;
		}
	}
	return temp;
}

/**
 * @brief Test existence of candidate. Used primarily for determining whether (i,j) is candidate for W/WM splits
 * 
 * @param CL Candidate List
 * @param cand_comp Candidate Comparator
 * @param i start
 * @param j end
 * @return  
 */
bool is_candidate(const std::vector< cand_list_td1 >& CL,const SparseMFEFold::Cand_comp& cand_comp,cand_pos_t i, cand_pos_t j) {
	const cand_list_td1 &list = CL[j];

	auto it = std::lower_bound(list.begin(),list.end(),i,cand_comp);

	return it!=list.end() && it->first==i;
}
bool is_candidate(const std::vector< cand_list_t >& CL,const SparseMFEFold::Cand_comp& cand_comp,cand_pos_t i, cand_pos_t j) {
	const cand_list_t &list = CL[j];

	auto it = std::lower_bound(list.begin(),list.end(),i,cand_comp);

	return it!=list.end() && it->first==i;
}
/**
 * @brief Determines the type of dangle being used for a closing multiloop while in traceback.
 * 
 * @param WM2ij The WM2 energy for the region [i,j]
 * @param WM2i1j The WM2 energy for the region [i+1,j]
 * @param WM2ij1 The WM2 energy for the region [i,j-1]
 * @param WM2i1j1 The WM2 energy for the region [i+1,j-1]
*/
void find_mb_dangle(const energy_t WM2ij,const energy_t WM2i1j,const energy_t WM2ij1,const energy_t WM2i1j1, paramT* params, const short* S, const cand_pos_t i, const cand_pos_t j, cand_pos_t &k, cand_pos_t &l,const std::vector<Node> &tree){

	const pair_type tt = pair[S[j]][S[i]];
	const energy_t e1 = WM2ij +  E_MLstem(tt, -1, -1, params);
	const energy_t e2 = WM2i1j +  E_MLstem(tt, -1, S[i+1], params);
	const energy_t e3 = WM2ij1 +  E_MLstem(tt, S[j-1], -1, params);
	const energy_t e4 = WM2i1j1 +  E_MLstem(tt, S[j-1], S[i+1], params);
	energy_t e = e1;

	if(e2<e && tree[i+1].pair< 0){
		e = e2;
		k = i+2;
		l = j-1;
	}
	if(e3<e && tree[j-1].pair< 0){
		e = e3;
		k = i+1; 
		l = j-2;
	}
	if(e4<e && tree[i+1].pair< 0 && tree[j-1].pair< 0){
		e = e4;
		k = i+2;
		l = j-2;
	}
 }

/**
 * @brief Traceback from W entry.
 * pre: W contains values of row i in interval i..j
 * 
 * @param seq Sequence
 * @param structure Final structure
 * @param W W array
 * @param i row index
 * @param j column index
 */
void trace_W(const std::string& seq, const std::vector< cand_list_td1 >& CL, const std::vector< cand_list_t >& CLWMB,const std::vector< cand_list_t >& CLBE,const std::vector< cand_list_t >& CLVP, const SparseMFEFold::Cand_comp& cand_comp, std::string &structure, paramT* params, const short* S, const short* S1, TraceArrows &ta,TraceArrows &taVP, const std::vector<energy_t> & W, std::vector< energy_t > &WM, std::vector< energy_t > &WM2,const std::vector<energy_t> &WI_Bbp,const std::vector< energy_t >&WIP_Bbp,const std::vector< energy_t >&WIP_Bp, const std::vector<energy_t> &WI_Bp, const cand_pos_t& n, const bool& mark_candidates, cand_pos_t i, cand_pos_t j, const sparse_tree &tree) {
	// printf("W at %d and %d with %d\n",i,j,W[j]);
	if (i+TURN+1>=j) return;
	// case j unpaired
	if (W[j] == W[j-1]) {
		trace_W(seq,CL,CLWMB,CLBE,CLVP,cand_comp,structure,params,S,S1,ta,taVP,W,WM,WM2,WI_Bbp,WIP_Bbp,WIP_Bp,WI_Bp,n,mark_candidates,i,j-1,tree);
		return;
	}

	cand_pos_t m=j+1;
	energy_t w = INF;
	for ( auto it = CLWMB[j].begin();CLWMB[j].end()!=it && it->first>=i;++it ) {
		m = it->first;
		const energy_t wmb_kj = it->second;
		w = W[m-1] + wmb_kj;
		if(W[j] == w + PS_penalty){
			trace_W(seq,CL,CLWMB,CLBE,CLVP,cand_comp,structure,params,S,S1,ta,taVP,W,WM,WM2,WI_Bbp,WIP_Bbp,WIP_Bp,WI_Bp,n,mark_candidates,i,m-1,tree);
			trace_WMB(seq,CL,CLWMB,CLBE,CLVP,cand_comp,structure,params,S,S1,ta,taVP,WM,WM2,WI_Bbp,WIP_Bbp,WIP_Bp,WI_Bp,n,mark_candidates,m,j,wmb_kj,tree);
			return;
		}

	}
	energy_t v=INF;
	w = INF;
    Dangle dangle =3;
	energy_t vk = INF;
	for ( auto it = CL[j].begin();CL[j].end()!=it && it->first>=i;++it ) {
		m = it->first;
		const energy_t v_kj = it->fourth >> 2;
		const Dangle d = it->fourth & 3;
		w = W[m-1] + v_kj;
		if (W[j] == w) {
		v =it->second;
        dangle = d;
		vk = v_kj;
		break;
		}
	}
	cand_pos_t k=m;
	cand_pos_t l=j;
	pair_type ptype = 0;
    switch(dangle){
		case 0:
			ptype = pair[S[k]][S[l]];
			v = vk - E_ExtLoop(ptype,-1,-1,params);
			break;
        case 1:
            k=m+1;
			ptype = pair[S[k]][S[l]];
			v = vk - E_ExtLoop(ptype,S[m],-1,params);
            break;
        case 2:
            l=j-1;
			ptype = pair[S[k]][S[l]];
			v = vk - E_ExtLoop(ptype,-1,S[j],params);
            break;
        case 3:
            if(params->model_details.dangles == 1){
                k=m+1;
                l=j-1;
				ptype = pair[S[k]][S[l]];
				v = vk - E_ExtLoop(ptype,S[m],S[j],params);
            }
            break;

        
    }
	assert(i<=m && m<j);
	assert(v<INF);
	// don't recompute W, since i is not changed
	trace_W(seq,CL,CLWMB,CLBE,CLVP,cand_comp,structure,params,S,S1,ta,taVP,W,WM,WM2,WI_Bbp,WIP_Bbp,WIP_Bp,WI_Bp,n,mark_candidates,i,m-1,tree);
	trace_V(seq,CL,CLWMB,CLBE,CLVP,cand_comp,structure,params,S,S1,ta,taVP,WM,WM2,WI_Bbp,WIP_Bbp,WIP_Bp,WI_Bp,n,mark_candidates,k,l,v,tree);
}

/**
* @brief Traceback from V entry
* 
* @param structure Final Structure
* @param mark_candidates Whether Candidates should be [ ]
* @param i row index
* @param j column index
*/
void trace_V(const std::string& seq, const std::vector< cand_list_td1 >& CL, const std::vector< cand_list_t >& CLWMB,const std::vector< cand_list_t >& CLBE,const std::vector< cand_list_t >& CLVP, const SparseMFEFold::Cand_comp& cand_comp, std::string &structure, paramT* params, const short* S, const short* S1, TraceArrows &ta,TraceArrows &taVP, std::vector<energy_t> &WM, std::vector<energy_t> &WM2,const std::vector<energy_t> &WI_Bbp,const std::vector< energy_t >&WIP_Bbp,const std::vector< energy_t >&WIP_Bp,const std::vector<energy_t> &WI_Bp, const cand_pos_t& n, const bool& mark_candidates, cand_pos_t i, cand_pos_t j, energy_t e, const sparse_tree &tree){
	// printf("V at %d and %d with %d\n",i,j,e);
	

	assert( i+TURN+1<=j );
	assert( j<=n );
	
	
	if (mark_candidates && is_candidate(CL,cand_comp,i,j)) {
		structure[i]='{';
		structure[j]='}';
	} else {
		structure[i]='(';
		structure[j]=')';
	}
	const pair_type ptype_closing = pair[S[i]][S[j]];
	if (exists_trace_arrow_from(ta,i,j)) {
		
		const TraceArrow &arrow = trace_arrow_from(ta,i,j);
		const size_t k=arrow.k(i,j);
		const size_t l=arrow.l(i,j);
		assert(i<k);
		assert(l<j);
		trace_V(seq,CL,CLWMB,CLBE,CLVP,cand_comp,structure,params,S,S1,ta,taVP,WM,WM2,WI_Bbp,WIP_Bbp,WIP_Bp,WI_Bp,n,mark_candidates,k,l,arrow.target_energy(),tree);
		return;

	}
	else {

		// try to trace back to a candidate: (still) interior loop case
		cand_pos_t l_min = std::max(i,j-31);
		for ( cand_pos_t l=j-1; l>l_min; l--) {
			// Break if it's an assured dangle case
			for ( auto it=CL[l].begin(); CL[l].end()!=it && it->first>i; ++it ) {
				const cand_pos_t k=it->first;
				if(k-i > 31) continue;
				if (  e == it->second + E_IntLoop(k-i-1,j-l-1,ptype_closing,rtype[pair[S[k]][S[l]]],S1[i+1],S1[j-1],S1[k-1],S1[l+1],const_cast<paramT *>(params)) ) {
					trace_V(seq,CL,CLWMB,CLBE,CLVP,cand_comp,structure,params,S,S1,ta,taVP,WM,WM2,WI_Bbp,WIP_Bbp,WIP_Bp,WI_Bp,n,mark_candidates,k,l,it->second,tree);
					return;
				}
			}
		}
	}
	// is this a hairpin?
	if ( e == HairpinE(seq,S,S1,params,i,j) ) {
		return;
	}
	
	// if we are still here, trace to wm2 (split case);
	// in this case, we know the 'trace arrow'; the next row has to be recomputed
	auto const temp = recompute_WM(WM,CL,CLWMB,S,params,n,i+1,j-1,tree.tree,tree.up);
	WM = temp;
	auto const temp2 = recompute_WM2(WM,WM2,CL,CLWMB,S,params,n,i+1,j-1,tree.tree,tree.up);
	WM2 = temp2;
	
	// Dangle for Multiloop
	cand_pos_t k = i+1;
	cand_pos_t l = j-1;
	if(params->model_details.dangles == 1){
		auto const temp3 = recompute_WM(WM,CL,CLWMB,S,params,n,i+2,j-1,tree.tree,tree.up);
		auto const temp4 = recompute_WM2(temp3,WM2,CL,CLWMB,S,params,n,i+2,j-1,tree.tree,tree.up);
		find_mb_dangle(temp2[j-1],temp4[j-1],temp2[j-2],temp4[j-2],params,S,i,j,k,l,tree.tree);
		if (k>i+1){
			WM = temp3;
			WM2 = temp4;
		}
	}
	
	
	trace_WM2(seq,CL,CLWMB,CLBE,CLVP,cand_comp,structure,params,S,S1,ta,taVP,WM,WM2,WI_Bbp,WIP_Bbp,WIP_Bp,WI_Bp,n,mark_candidates,k,l,tree);
}

/**
* @brief Traceback from WM
*
* @param WM WM array at [i,j]
* @param WM2 WM2 array at [i,j]
* @param i row index
* @param j column index 
* @param e energy in WM(i,j) 
*/
void trace_WM(const std::string& seq, const std::vector< cand_list_td1 >& CL, const std::vector< cand_list_t >& CLWMB,const std::vector< cand_list_t >& CLBE,const std::vector< cand_list_t >& CLVP, const SparseMFEFold::Cand_comp& cand_comp, std::string &structure, paramT* params,const short* S, const short* S1, TraceArrows &ta,TraceArrows &taVP, std::vector<energy_t> &WM, std::vector<energy_t> &WM2,const std::vector<energy_t> &WI_Bbp,const std::vector< energy_t >&WIP_Bbp,const std::vector< energy_t >&WIP_Bp,const std::vector<energy_t> &WI_Bp, const cand_pos_t& n, const bool& mark_candidates, cand_pos_t i, cand_pos_t j, energy_t e,const sparse_tree &tree){
	// printf("WM at %d and %d with %d\n",i,j,e);

	if (i+TURN+1>j) {return;}

	if ( e == WM[j-1] + params->MLbase ) {
		trace_WM(seq,CL,CLWMB,CLBE,CLVP,cand_comp,structure,params,S,S1,ta,taVP,WM,WM2,WI_Bbp,WIP_Bbp,WIP_Bp,WI_Bp,n,mark_candidates,i,j-1,WM[j-1],tree);
		return;
	}
	cand_pos_t m = j+1;
	for ( auto it = CLWMB[j].begin();CLWMB[j].end()!=it && it->first>=i;++it ) {
		m = it->first;
		const energy_t wmb_kj = it->second +PSM_penalty;
		energy_t wmb_up = static_cast<energy_t>((m-i)*params->MLbase) + wmb_kj;
		energy_t wmb_wm = WM[m-1] + wmb_kj;
		if(e == wmb_up + PSM_penalty){
			trace_WMB(seq,CL,CLWMB,CLBE,CLVP,cand_comp,structure,params,S,S1,ta,taVP,WM,WM2,WI_Bbp,WIP_Bbp,WIP_Bp,WI_Bp,n,mark_candidates,m,j,wmb_kj,tree);
			return;
		}
		else if(e == wmb_wm + PSM_penalty){
			trace_WM(seq,CL,CLWMB,CLBE,CLVP,cand_comp,structure,params,S,S1,ta,taVP,WM,WM2,WI_Bbp,WIP_Bbp,WIP_Bp,WI_Bp,n,mark_candidates,i,m-1,WM[m-1],tree);
			trace_WMB(seq,CL,CLWMB,CLBE,CLVP,cand_comp,structure,params,S,S1,ta,taVP,WM,WM2,WI_Bbp,WIP_Bbp,WIP_Bp,WI_Bp,n,mark_candidates,m,j,wmb_kj,tree);
			return;
		}

	}

	energy_t v = INF;
    energy_t vk = INF;
    Dangle dangle = 3;
	for ( auto it=CL[j].begin();CL[j].end() != it && it->first>=i;++it ) {
		m = it->first;
		const energy_t v_kj = it->third >> 2;
		const Dangle d = it->third & 3;
		if ( e == WM[m-1] + v_kj ) {
            dangle = d;
			vk = v_kj;
			v = it->second;
			// no recomp, same i
		    break;
		} else if ( e == static_cast<energy_t>((m-i)*params->MLbase) + v_kj ) {
            dangle = d;
			vk = v_kj;
			v = it->second;
		    break;
		}
	}
	cand_pos_t k = m;
	cand_pos_t l = j;
	pair_type ptype = 0;
    switch(dangle){
		case 0:
			ptype= pair[S[k]][S[l]];
			v = vk - E_MLstem(ptype,-1,-1,params);
			break;
        case 1:
            k=m+1;
			ptype= pair[S[k]][S[l]];
			v = vk - E_MLstem(ptype,S[m],-1,params) - params->MLbase;
            break;
        case 2:
            l=j-1;
			ptype= pair[S[k]][S[l]];
			v = vk - E_MLstem(ptype,-1,S[j],params) - params->MLbase;
            break;
        case 3:
			if(params->model_details.dangles == 1){
				k=m+1;
				l=j-1;
				ptype= pair[S[k]][S[l]];
				v = vk - E_MLstem(ptype,S[m],S[j],params) - 2*params->MLbase;
			}
            break;
    }
    

    if ( e == WM[m-1] + vk ) {
		// no recomp, same i
		trace_WM(seq,CL,CLWMB,CLBE,CLVP,cand_comp,structure,params,S,S1,ta,taVP,WM,WM2,WI_Bbp,WIP_Bbp,WIP_Bp,WI_Bp,n,mark_candidates,i,m-1,WM[m-1],tree);
		trace_V(seq,CL,CLWMB,CLBE,CLVP,cand_comp,structure,params,S,S1,ta,taVP,WM,WM2,WI_Bbp,WIP_Bbp,WIP_Bp,WI_Bp,n,mark_candidates,k,l,v,tree);
		return;
	} else if ( e == static_cast<energy_t>((m-i)*params->MLbase) + vk ) {
		trace_V(seq,CL,CLWMB,CLBE,CLVP,cand_comp,structure,params,S,S1,ta,taVP,WM,WM2,WI_Bbp,WIP_Bbp,WIP_Bp,WI_Bp,n,mark_candidates,k,l,v,tree);
		return;
	}
	assert(false);
}

/**
* @brief Traceback from WM2
* 
* @param WM WM array at [i,j]
* @param WM2 Wm2 array at [i,j]
* @param i row index
* @param j column index
 */
void trace_WM2(const std::string& seq, const std::vector< cand_list_td1 >& CL, const std::vector< cand_list_t >& CLWMB,const std::vector< cand_list_t >& CLBE,const std::vector< cand_list_t >& CLVP, const SparseMFEFold::Cand_comp& cand_comp, std::string &structure, paramT* params, const short* S, const short* S1, TraceArrows &ta,TraceArrows &taVP, std::vector<energy_t> &WM, std::vector<energy_t> &WM2,const std::vector<energy_t> &WI_Bbp,const std::vector< energy_t >&WIP_Bbp,const std::vector< energy_t >&WIP_Bp,const std::vector<energy_t> &WI_Bp, const cand_pos_t& n, const bool& mark_candidates,cand_pos_t i, cand_pos_t j,const sparse_tree &tree){
	// printf("WM2 at %d and %d with %d\n",i,j,WM2[j]);

	if (i+2*TURN+3>j) {return;}
	const energy_t e = WM2[j];

	// case j unpaired
	if ( e == WM2[j-1] + params->MLbase ) {
		// same i, no recomputation
		trace_WM2(seq,CL,CLWMB,CLBE,CLVP,cand_comp,structure,params,S,S1,ta,taVP,WM,WM2,WI_Bbp,WIP_Bbp,WIP_Bp,WI_Bp,n,mark_candidates,i,j-1,tree);
		return;
	}

   	cand_pos_t m = j+1;
	for ( auto it = CLWMB[j].begin();CLWMB[j].end()!=it && it->first>=i;++it ) {
		m = it->first;
		const energy_t wmb_kj = it->second + PSM_penalty;
		energy_t wmb_up = static_cast<energy_t>((m-i)*params->MLbase) + wmb_kj;
		energy_t wmb_wm = WM[m-1] + wmb_kj;
		if(e == wmb_up){
			trace_WMB(seq,CL,CLWMB,CLBE,CLVP,cand_comp,structure,params,S,S1,ta,taVP,WM,WM2,WI_Bbp,WIP_Bbp,WIP_Bp,WI_Bp,n,mark_candidates,m,j,wmb_kj,tree);
			return;
		}
		else if(e == wmb_wm){
			trace_WM(seq,CL,CLWMB,CLBE,CLVP,cand_comp,structure,params,S,S1,ta,taVP,WM,WM2,WI_Bbp,WIP_Bbp,WIP_Bp,WI_Bp,n,mark_candidates,i,m-1,WM[m-1],tree);
			trace_WMB(seq,CL,CLWMB,CLBE,CLVP,cand_comp,structure,params,S,S1,ta,taVP,WM,WM2,WI_Bbp,WIP_Bbp,WIP_Bp,WI_Bp,n,mark_candidates,m,j,wmb_kj,tree);
			return;
		}

	}

    energy_t v = INF;
    energy_t vk = INF;
    Dangle dangle = 4;
	for ( auto it=CL[j].begin();CL[j].end() != it  && it->first>=i+TURN+1;++it ) {
		m = it->first;
		
		const energy_t v_kj = it->third >> 2;
		const Dangle d = it->third & 3;
		if (e == WM[m-1] + v_kj) {
			vk = v_kj;
            dangle = d;
			v = it->second;
			break;
		}
	}
	cand_pos_t k = m;
	cand_pos_t l = j;
	pair_type ptype = 0;
    switch(dangle){
		case 0:
			ptype= pair[S[k]][S[l]];
			v = vk - E_MLstem(ptype,-1,-1,params);
			break;
        case 1:
            k=m+1;
			ptype= pair[S[k]][S[l]];
			v = vk - E_MLstem(ptype,S[m],-1,params)- params->MLbase;
            break;
        case 2:
            l=j-1;
			ptype= pair[S[k]][S[l]];
			v = vk - E_MLstem(ptype,-1,S[j],params)- params->MLbase;
            break;
        case 3:
			if(params->model_details.dangles == 1){
				k=m+1;
				l=j-1;
				ptype= pair[S[k]][S[l]];
				v = vk - E_MLstem(ptype,S[m],S[j],params)- 2*params->MLbase;
			}
            break;
    }
    
	
    if ( e == WM[m-1] + vk ) {
		trace_WM(seq,CL,CLWMB,CLBE,CLVP,cand_comp,structure,params,S,S1,ta,taVP,WM,WM2,WI_Bbp,WIP_Bbp,WIP_Bp,WI_Bp,n,mark_candidates,i,m-1,WM[m-1],tree);
		trace_V(seq,CL,CLWMB,CLBE,CLVP,cand_comp,structure,params,S,S1,ta,taVP,WM,WM2,WI_Bbp,WIP_Bbp,WIP_Bp,WI_Bp,n,mark_candidates,k,l,v,tree);
		return;
	}
	assert(false);
}

/**
* @brief Traceback from WMB
* 
* @param WI_Bp WI array where all j values are a inner closing base minus 1
* @param CLBE BE candidate list
* @param i row index
* @param j column index
 */
void trace_WMB(const std::string& seq, const std::vector< cand_list_td1 >& CL, const std::vector< cand_list_t >& CLWMB,const std::vector< cand_list_t >& CLBE,const std::vector< cand_list_t >& CLVP, const SparseMFEFold::Cand_comp& cand_comp, std::string &structure, paramT* params, const short* S, const short* S1, TraceArrows &ta,TraceArrows &taVP, std::vector<energy_t> &WM, std::vector<energy_t> &WM2,const std::vector<energy_t> &WI_Bbp,const std::vector< energy_t >&WIP_Bbp,const std::vector< energy_t >&WIP_Bp,const std::vector<energy_t> &WI_Bp, const cand_pos_t& n, const bool& mark_candidates,cand_pos_t i, cand_pos_t j, energy_t e, const sparse_tree &tree){
	// printf("WMB at i is %d and j is %d and e is %d\n",i,j,e);
	assert( i+TURN+1<=j );
	assert( j<=n);

	std::vector<energy_t> WMBP = recompute_WMBP(CL,CLVP,CLWMB,CLBE,WI_Bbp,n,i,j,tree);

	cand_pos_t bp_j = tree.tree[j].pair;

	
	for(int l = bp_j+1; l<j; ++l){
		if (tree.tree[j].pair >= 0 && j > tree.tree[j].pair){
			cand_pos_t Bp_lj = tree.Bp(l,j);
			energy_t BE_energy = INF;
			if (Bp_lj >= 0){
				for ( auto it = CLBE[Bp_lj].begin();CLBE[Bp_lj].end()!=it; ++it ) {
					size_t k = it->first;
					if(k == bp_j){
						BE_energy = it->second;
						break;
					}
				}
				if(e == WMBP[l] + WI_Bp[l+1] + BE_energy + PB_penalty){
					std::vector<energy_t> WI_lp1;
					WI_lp1 = recompute_WI(CL,CLWMB,n,l+1,Bp_lj-1,tree.tree,tree.up);
					trace_BE(seq,CL,CLWMB,CLBE,CLVP,cand_comp,structure,params,S,S1,ta,taVP,WM,WM2,WI_Bbp,WIP_Bbp,WIP_Bp,WI_Bp,n,mark_candidates,bp_j,tree.tree[Bp_lj].pair,BE_energy,tree);
					trace_WMBP(seq,CL,CLWMB,CLBE,CLVP,cand_comp,structure,params,S,S1,ta,taVP,WM,WM2,WI_Bbp,WIP_Bbp,WIP_Bp,WI_Bp,WMBP,n,mark_candidates,i,l,WMBP[l],tree);
					trace_WI(seq,CL,CLWMB,CLBE,CLVP,cand_comp,structure,params,S,S1,ta,taVP,WM,WM2,WI_Bbp,WIP_Bbp,WIP_Bp,WI_Bp,WI_lp1,n,mark_candidates,l+1,Bp_lj-1,WI_Bp[l+1],tree);
					return;
				}
			}
		}
	}
	trace_WMBP(seq,CL,CLWMB,CLBE,CLVP,cand_comp,structure,params,S,S1,ta,taVP,WM,WM2,WI_Bbp,WIP_Bbp,WIP_Bp,WI_Bp,WMBP,n,mark_candidates,i,j,WMBP[j],tree);
	return;
	

}

/**
* @brief Traceback from VP entry
* 
* @param structure Final Structure
* @param taVP VP trace arrows
* @param CLVP VP candidate list
* @param i row index
* @param j column index
*/
void trace_VP(const std::string& seq, const std::vector< cand_list_td1 >& CL, const std::vector< cand_list_t >& CLWMB,const std::vector< cand_list_t >& CLBE,const std::vector< cand_list_t >& CLVP, const SparseMFEFold::Cand_comp& cand_comp, std::string &structure, paramT* params, const short* S, const short* S1, TraceArrows &ta,TraceArrows &taVP, std::vector<energy_t> &WM, std::vector<energy_t> &WM2,const std::vector<energy_t> &WI_Bbp,const std::vector< energy_t >&WIP_Bbp,const std::vector< energy_t >&WIP_Bp,const std::vector<energy_t> &WI_Bp, const cand_pos_t& n, const bool& mark_candidates,cand_pos_t i, cand_pos_t j, energy_t e, const sparse_tree &tree){
	// printf("VP at %d and %d with %d\n",i,j,e);
	structure[i] = '[';
	structure[j] = ']';
	if(e==0) return;

	const pair_type ptype_closing = pair[S[i]][S[j]];

	
	cand_pos_t B_ij = tree.B(i,j);
	cand_pos_t Bp_ij = tree.Bp(i,j);
	cand_pos_t b_ij = tree.b(i,j);
	cand_pos_t bp_ij = tree.bp(i,j);
	if(tree.tree[i].parent->index > 0 && tree.tree[j].parent->index < tree.tree[i].parent->index && Bp_ij >= 0 && B_ij >= 0 && bp_ij < 0){
		std::vector<energy_t> WI_ip1;
		std::vector<energy_t> WI_jm1;
		WI_ip1 = recompute_WI(CL,CLWMB,n,i+1,Bp_ij-1,tree.tree,tree.up);
		WI_jm1 = recompute_WI(CL,CLWMB,n,B_ij+1,j-1,tree.tree,tree.up);
		if(e== WI_ip1[Bp_ij-1] + WI_jm1[j-1]){
			trace_WI(seq,CL,CLWMB,CLBE,CLVP,cand_comp,structure,params,S,S1,ta,taVP,WM,WM2,WI_Bbp,WIP_Bbp,WIP_Bp,WI_Bp,WI_ip1,n,mark_candidates,i+1,Bp_ij-1,WI_ip1[Bp_ij-1],tree);
			trace_WI(seq,CL,CLWMB,CLBE,CLVP,cand_comp,structure,params,S,S1,ta,taVP,WM,WM2,WI_Bbp,WIP_Bbp,WIP_Bp,WI_Bp,WI_jm1,n,mark_candidates,B_ij+1,j-1,WI_jm1[j-1],tree);
			return;
		}
	}
	if (tree.tree[i].parent->index < tree.tree[j].parent->index && tree.tree[j].parent->index > 0 && b_ij>= 0 && bp_ij >= 0 && Bp_ij < 0){
		
		std::vector<energy_t> WI_ip1;
		std::vector<energy_t> WI_jm1;
		WI_ip1 = recompute_WI(CL,CLWMB,n,i+1,b_ij-1,tree.tree,tree.up);
		WI_jm1 = recompute_WI(CL,CLWMB,n,bp_ij+1,j-1,tree.tree,tree.up);
		if(e== (WI_ip1[b_ij-1] + WI_jm1[j-1])){
			trace_WI(seq,CL,CLWMB,CLBE,CLVP,cand_comp,structure,params,S,S1,ta,taVP,WM,WM2,WI_Bbp,WIP_Bbp,WIP_Bp,WI_Bp,WI_ip1,n,mark_candidates,i+1,b_ij-1,WI_ip1[b_ij-1],tree);
			trace_WI(seq,CL,CLWMB,CLBE,CLVP,cand_comp,structure,params,S,S1,ta,taVP,WM,WM2,WI_Bbp,WIP_Bbp,WIP_Bp,WI_Bp,WI_jm1,n,mark_candidates,bp_ij+1,j-1,WI_jm1[j-1],tree);
			return;
		}
	}
	if(tree.tree[i].parent->index > 0 && tree.tree[j].parent->index > 0 && Bp_ij >= 0 && B_ij >= 0  && b_ij >= 0 && bp_ij>= 0){
		std::vector<energy_t> WI_ip1;
		std::vector<energy_t> WI_Bb;
		std::vector<energy_t> WI_jm1;
		WI_ip1 = recompute_WI(CL,CLWMB,n,i+1,Bp_ij-1,tree.tree,tree.up);
		WI_Bb = recompute_WI(CL,CLWMB,n,B_ij+1,b_ij-1,tree.tree,tree.up);
		WI_jm1 = recompute_WI(CL,CLWMB,n,bp_ij+1,j-1,tree.tree,tree.up);
		
		if(e== WI_ip1[Bp_ij-1] + WI_Bb[b_ij-1] + WI_jm1[j-1]){
			trace_WI(seq,CL,CLWMB,CLBE,CLVP,cand_comp,structure,params,S,S1,ta,taVP,WM,WM2,WI_Bbp,WIP_Bbp,WIP_Bp,WI_Bp,WI_ip1,n,mark_candidates,i+1,Bp_ij-1,WI_ip1[Bp_ij+1],tree);
			trace_WI(seq,CL,CLWMB,CLBE,CLVP,cand_comp,structure,params,S,S1,ta,taVP,WM,WM2,WI_Bbp,WIP_Bbp,WIP_Bp,WI_Bp,WI_Bb,n,mark_candidates,B_ij+1,b_ij-1,WI_Bb[b_ij-1],tree);
			trace_WI(seq,CL,CLWMB,CLBE,CLVP,cand_comp,structure,params,S,S1,ta,taVP,WM,WM2,WI_Bbp,WIP_Bbp,WIP_Bp,WI_Bp,WI_jm1,n,mark_candidates,bp_ij+1,j-1,WI_jm1[j-1],tree);
			return;
		}
	}
	if (exists_trace_arrow_from(taVP,i,j)) {
		
		const TraceArrow &arrow = trace_arrow_from(taVP,i,j);
		const size_t k=arrow.k(i,j);
		const size_t l=arrow.l(i,j);
		assert(i<k);
		assert(l<j);
		trace_VP(seq,CL,CLWMB,CLBE,CLVP,cand_comp,structure,params,S,S1,ta,taVP,WM,WM2,WI_Bbp,WIP_Bbp,WIP_Bp,WI_Bp,n,mark_candidates,k,l,arrow.target_energy(),tree);
		return;

	}
	else {

		// try to trace back to a candidate: (still) interior loop case
		cand_pos_t l_min = std::max(i, j-31);
		for ( cand_pos_t l=j-1; l>l_min; l--) {
			// Break if it's an assured dangle case
			for ( auto it=CLVP[l].begin(); CLVP[l].end()!=it && it->first>i; ++it ) {
				const cand_pos_t k=it->first;

				if(k-i > 31) continue;
				// energy_t temp = (int)round(((j-l==1 && k-i==1) ? e_stP_penalty : e_intP_penalty )*ILoopE(S,S1,params,ptype_closing,i,j,k,l));
				energy_t temp = lrint(((j-l==1 && k-i==1) ? e_stP_penalty : e_intP_penalty )*E_IntLoop(k-i-1,j-l-1,ptype_closing,rtype[pair[S[k]][S[l]]],S1[i+1],S1[j-1],S1[k-1],S1[l+1],const_cast<paramT *>(params)));
				if (  e == it->second + temp ) {
					trace_VP(seq,CL,CLWMB,CLBE,CLVP,cand_comp,structure,params,S,S1,ta,taVP,WM,WM2,WI_Bbp,WIP_Bbp,WIP_Bp,WI_Bp,n,mark_candidates,k,l,it->second,tree);
					return;
				}
			}
		}
	}

// 	// If not other cases, must be WV multiloop
	const std::vector<energy_t> temp = 	recompute_WVe(CLVP,n,i+1,j-1,tree);
	const std::vector<energy_t> WIP = recompute_WIP(CL,CLWMB,n,i+1,j-1,tree.tree,tree.up);
	// std::cout << WIP[186] << std::endl;
	// std::cout << WIP[30] << std::endl;
	const std::vector<energy_t> temp2 = recompute_WV(temp,CL,CLWMB,CLVP,WIP,n,i+1,j-1,params,tree);

	trace_WV(seq,CL,CLWMB,CLBE,CLVP,cand_comp,structure,params,S,S1,ta,taVP,WM,WM2,WI_Bbp,WIP_Bbp,WIP_Bp,WI_Bp,temp,WIP,temp2,n,mark_candidates,i+1,j-1,temp2[j-1],tree);


}

/**
* @brief Traceback from WVe entry
* 
* @param CLVP VP candidate list
* @param i row index
* @param j column index
*/
void trace_WVe(const std::string& seq, const std::vector< cand_list_td1 >& CL, const std::vector< cand_list_t >& CLWMB,const std::vector< cand_list_t >& CLBE,const std::vector< cand_list_t >& CLVP, const SparseMFEFold::Cand_comp& cand_comp, std::string &structure, paramT* params, const short* S, const short* S1, TraceArrows &ta,TraceArrows &taVP, std::vector<energy_t> &WM, std::vector<energy_t> &WM2,const std::vector<energy_t> &WI_Bbp,const std::vector< energy_t >&WIP_Bbp,const std::vector< energy_t >&WIP_Bp,const std::vector<energy_t> &WI_Bp,const std::vector<energy_t> WVe, const cand_pos_t& n, const bool& mark_candidates,cand_pos_t i, cand_pos_t j, energy_t e, const sparse_tree &tree){
	// printf("WVe at %d and %d with %d\n",i,j,e);

	if (i+TURN+1>=j) return;
	if(WVe[j] == WVe[j-1] + cp_penalty)  {
		trace_WVe(seq,CL,CLWMB,CLBE,CLVP,cand_comp,structure,params,S,S1,ta,taVP,WM,WM2,WI_Bbp,WIP_Bbp,WIP_Bp,WI_Bp,WVe,n,mark_candidates,i,j-1,WVe[j-1],tree);
		return;
	}
	cand_pos_t bound_left = j;
	if(tree.b(i,j)>0) bound_left = tree.b(i,j);
	if(tree.Bp(i,j)>0) bound_left = std::min(bound_left,tree.Bp(i,j));
	// std::cout << bound_left << "  " << CLVP[j].size() << std::endl;
	for ( auto it = CLVP[j].begin();CLVP[j].end()!=it && it->first>=i; ++it ) {
		cand_pos_t k = it->first;
		// std::cout << k << std::endl;
		if(k>bound_left) continue;
		if(e == static_cast<energy_t>(cp_penalty*(k-i)) + it->second){
			trace_VP(seq,CL,CLWMB,CLBE,CLVP,cand_comp,structure,params,S,S1,ta,taVP,WM,WM2,WI_Bbp,WIP_Bbp,WIP_Bp,WI_Bp,n,mark_candidates,k,j,it->second,tree);
			return;
		}
	
	}
}

/**
* @brief Traceback from WV entry
* 
* @param CL V candidate list
* @param CLVP VP candidate list
* @param CLWMB WMB candidate list
* @param WIP WIP values in region [i,j]
* @param i row index
* @param j column index
*/
void trace_WV(const std::string& seq, const std::vector< cand_list_td1 >& CL, const std::vector< cand_list_t >& CLWMB,const std::vector< cand_list_t >& CLBE,const std::vector< cand_list_t >& CLVP, const SparseMFEFold::Cand_comp& cand_comp, std::string &structure, paramT* params, const short* S, const short* S1, TraceArrows &ta,TraceArrows &taVP, std::vector<energy_t> &WM, std::vector<energy_t> &WM2,const std::vector<energy_t> &WI_Bbp,const std::vector< energy_t >&WIP_Bbp,const std::vector< energy_t >&WIP_Bp,const std::vector<energy_t> &WI_Bp,const std::vector<energy_t> &WVe,const std::vector<energy_t> &WIP, const std::vector<energy_t> &WV, const cand_pos_t& n, const bool& mark_candidates,cand_pos_t i, cand_pos_t j, energy_t e, const sparse_tree &tree){
	// printf("WV at %d and %d with %d\n",i,j,e);

	if(WV[j] == WV[j-1] + cp_penalty)  {
		trace_WV(seq,CL,CLWMB,CLBE,CLVP,cand_comp,structure,params,S,S1,ta,taVP,WM,WM2,WI_Bbp,WIP_Bbp,WIP_Bp,WI_Bp,WVe,WIP,WV,n,mark_candidates,i,j-1,WV[j-1],tree);
		return;
	}
	cand_pos_t bound_left = std::min(tree.b(i,j),tree.Bp(i,j));
	cand_pos_t bound_right = std::min(tree.b(i,j),tree.Bp(i,j));


	for ( auto it = CL[j].begin();CL[j].end()!=it && it->first>bound_right; ++it ) {
		cand_pos_t k = it->first;
		// energy_t wm_v = it->third >> 2;
		energy_t v = it->second;
		// Dangle d = it->third & 3;
		// cand_pos_t num = 0;
		// if(d == 1 || d==2) num = 1;
		// else if(d==3 && params->model_details.dangles == 1) num =2;
		// energy_t fix = num*cp_penalty - num*params->MLbase - b_penalty;

		if(e == WV[k-1] + v + bp_penalty){
			cand_pos_t m = k;
			cand_pos_t l = j;
			pair_type ptype = 0;
			energy_t v = it->second;
			// switch(d){
			// 	case 0:
			// 		ptype= pair[S[m]][S[l]];
			// 		v = wm_v - E_MLstem(ptype,-1,-1,params);
			// 		break;
			// 	case 1:
			// 		m=k+1;
			// 		ptype= pair[S[m]][S[l]];
			// 		v = wm_v - E_MLstem(ptype,S[k],-1,params) - params->MLbase;
			// 		break;
			// 	case 2:
			// 		l=j-1;
			// 		ptype= pair[S[m]][S[l]];
			// 		v = wm_v - E_MLstem(ptype,-1,S[j],params) - params->MLbase;
			// 		break;
			// 	case 3:
			// 		if(params->model_details.dangles == 1){
			// 			m=k+1;
			// 			l=j-1;
			// 			ptype= pair[S[m]][S[l]];
			// 			v = wm_v - E_MLstem(ptype,S[k],S[j],params) - 2*params->MLbase;
			// 		}
			// 		break;
			// }
			
			trace_WV(seq,CL,CLWMB,CLBE,CLVP,cand_comp,structure,params,S,S1,ta,taVP,WM,WM2,WI_Bbp,WIP_Bbp,WIP_Bp,WI_Bp,WVe,WIP,WV,n,mark_candidates,i,k-1,WV[k-1],tree);
			trace_V(seq,CL,CLWMB,CLBE,CLVP,cand_comp,structure,params,S,S1,ta,taVP,WM,WM2,WI_Bbp,WIP_Bbp,WIP_Bp,WI_Bp,n,mark_candidates,m,l,v,tree);			
			return;
		}
		if(e == WVe[k-1] + v +bp_penalty){
			cand_pos_t m = k;
			cand_pos_t l = j;
			pair_type ptype = 0;
			energy_t v = it->second;
			
			// switch(d){
			// 	case 0:
			// 		ptype= pair[S[m]][S[l]];
			// 		v = wm_v - E_MLstem(ptype,-1,-1,params);
			// 		break;
			// 	case 1:
			// 		m=k+1;
			// 		ptype= pair[S[m]][S[l]];
			// 		v = wm_v - E_MLstem(ptype,S[k],-1,params) - params->MLbase;
			// 		break;
			// 	case 2:
			// 		l=j-1;
			// 		ptype= pair[S[m]][S[l]];
			// 		v = wm_v - E_MLstem(ptype,-1,S[j],params) - params->MLbase;
			// 		break;
			// 	case 3:
			// 		if(params->model_details.dangles == 1){
			// 			m=k+1;
			// 			l=j-1;
			// 			ptype= pair[S[m]][S[l]];
			// 			v = wm_v - E_MLstem(ptype,S[k],S[j],params) - 2*params->MLbase;
			// 		}
			// 		break;
			// }
			trace_WVe(seq,CL,CLWMB,CLBE,CLVP,cand_comp,structure,params,S,S1,ta,taVP,WM,WM2,WI_Bbp,WIP_Bbp,WIP_Bp,WI_Bp,WVe,n,mark_candidates,i,k-1,WVe[k-1],tree);
			trace_V(seq,CL,CLWMB,CLBE,CLVP,cand_comp,structure,params,S,S1,ta,taVP,WM,WM2,WI_Bbp,WIP_Bbp,WIP_Bp,WI_Bp,n,mark_candidates,m,l,v,tree);			
			return;
		}
	}

	for ( auto it = CLWMB[j].begin();CLWMB[j].end()!=it && it->first>bound_right; ++it ) {
		cand_pos_t k = it->first;
		if(e == WV[k-1] + it->second + PSM_penalty + bp_penalty){
			trace_WV(seq,CL,CLWMB,CLBE,CLVP,cand_comp,structure,params,S,S1,ta,taVP,WM,WM2,WI_Bbp,WIP_Bbp,WIP_Bp,WI_Bp,WVe,WIP,WV,n,mark_candidates,i,k-1,WV[k-1],tree);
			trace_WMB(seq,CL,CLWMB,CLBE,CLVP,cand_comp,structure,params,S,S1,ta,taVP,WM,WM2,WI_Bbp,WIP_Bbp,WIP_Bp,WI_Bp,n,mark_candidates,k,j,it->second,tree);
			return;
		}
		if(e == WVe[k-1] + it->second + PSM_penalty + bp_penalty){
			trace_WVe(seq,CL,CLWMB,CLBE,CLVP,cand_comp,structure,params,S,S1,ta,taVP,WM,WM2,WI_Bbp,WIP_Bbp,WIP_Bp,WI_Bp,WVe,n,mark_candidates,i,k-1,WV[k-1],tree);
			trace_WMB(seq,CL,CLWMB,CLBE,CLVP,cand_comp,structure,params,S,S1,ta,taVP,WM,WM2,WI_Bbp,WIP_Bbp,WIP_Bp,WI_Bp,n,mark_candidates,k,j,it->second,tree);
			return;
		}
	}
	for ( auto it = CLVP[j].begin();CLVP[j].end()!=it && it->first>=i; ++it ) {
		cand_pos_t k = it->first;
		if(k>bound_left) continue;
		if(e == WIP[k-1] + it->second){
			trace_WIP(seq,CL,CLWMB,CLBE,CLVP,cand_comp,structure,params,S,S1,ta,taVP,WM,WM2,WI_Bbp,WIP_Bbp,WIP_Bp,WI_Bp,WIP,n,mark_candidates,i,k-1,WIP[k-1],tree);
			trace_VP(seq,CL,CLWMB,CLBE,CLVP,cand_comp,structure,params,S,S1,ta,taVP,WM,WM2,WI_Bbp,WIP_Bbp,WIP_Bp,WI_Bp,n,mark_candidates,k,j,it->second,tree);
			return;
		}
	
	}

}

/**
* @brief Traceback from WI entry
* 
* @param CL V candidate list
* @param CLWMB WMB candidate list
* @param WI WI values in region [i,j]
* @param i row index
* @param j column index
*/
void trace_WI(const std::string& seq, const std::vector< cand_list_td1 >& CL, const std::vector< cand_list_t >& CLWMB,const std::vector< cand_list_t >& CLBE,const std::vector< cand_list_t >& CLVP, const SparseMFEFold::Cand_comp& cand_comp, std::string &structure, paramT* params, const short* S, const short* S1, TraceArrows &ta,TraceArrows &taVP, std::vector<energy_t> &WM, std::vector<energy_t> &WM2,const std::vector<energy_t> &WI_Bbp,const std::vector< energy_t >&WIP_Bbp,const std::vector< energy_t >&WIP_Bp,const std::vector<energy_t> &WI_Bp,const std::vector< energy_t >&WI, const cand_pos_t& n, const bool& mark_candidates,cand_pos_t i, cand_pos_t j, energy_t e, const sparse_tree &tree){
	// printf("WI at %d and %d with %d\n",i,j,e);

	if (i+TURN+1>=j) return;

	// How to do one base backwards?

	if(e == WI[j-1] + PUP_penalty){
		trace_WI(seq,CL,CLWMB,CLBE,CLVP,cand_comp,structure,params,S,S1,ta,taVP,WM,WM2,WI_Bbp,WIP_Bbp,WIP_Bp,WI_Bp,WI,n,mark_candidates,i,j-1,WI[j-1],tree);
		return;
	}

	for ( auto it = CL[j].begin();CL[j].end()!=it && it->first>=i ; ++it ) {
		cand_pos_t k = it->first;
		if(e == WI[k-1] + it->second + PPS_penalty){
			trace_WI(seq,CL,CLWMB,CLBE,CLVP,cand_comp,structure,params,S,S1,ta,taVP,WM,WM2,WI_Bbp,WIP_Bbp,WIP_Bp,WI_Bp,WI,n,mark_candidates,i,k-1,WI[k-1],tree);
			trace_V(seq,CL,CLWMB,CLBE,CLVP,cand_comp,structure,params,S,S1,ta,taVP,WM,WM2,WI_Bbp,WIP_Bbp,WIP_Bp,WI_Bp,n,mark_candidates,k,j,it->second,tree);
			return;
		}
	}

	for ( auto it = CLWMB[j].begin();CLWMB[j].end()!=it && it->first>=i ; ++it ) {
		cand_pos_t k = it->first;
		if(e == WI[k-1] + it->second + PPS_penalty + PSM_penalty){
			trace_WI(seq,CL,CLWMB,CLBE,CLVP,cand_comp,structure,params,S,S1,ta,taVP,WM,WM2,WI_Bbp,WIP_Bbp,WIP_Bp,WI_Bp,WI,n,mark_candidates,i,k-1,WI[k-1],tree);
			trace_WMB(seq,CL,CLWMB,CLBE,CLVP,cand_comp,structure,params,S,S1,ta,taVP,WM,WM2,WI_Bbp,WIP_Bbp,WIP_Bp,WI_Bp,n,mark_candidates,k,j,it->second,tree);
			return;
		}
	}
	assert(false);
}

/**
* @brief Traceback from WIP entry
* 
* @param CL V candidate list
* @param CLVP VP candidate list
* @param WIP WIP values in region [i,j]
* @param i row index
* @param j column index
*/
void trace_WIP(const std::string& seq, const std::vector< cand_list_td1 >& CL, const std::vector< cand_list_t >& CLWMB,const std::vector< cand_list_t >& CLBE,const std::vector< cand_list_t >& CLVP, const SparseMFEFold::Cand_comp& cand_comp, std::string &structure, paramT* params, const short* S, const short* S1, TraceArrows &ta,TraceArrows &taVP, std::vector<energy_t> &WM, std::vector<energy_t> &WM2,const std::vector<energy_t> &WI_Bbp,const std::vector< energy_t >&WIP_Bbp,const std::vector< energy_t >&WIP_Bp,const std::vector<energy_t> &WI_Bp,const std::vector< energy_t >& WIP, const cand_pos_t& n, const bool& mark_candidates,cand_pos_t i, cand_pos_t j, energy_t e, const sparse_tree &tree){
	// printf("WIP at %d and %d with %d\n",i,j,e);

	if (i+TURN+1>=j) return;

// 	// How to do one base backwards?

	if(e == WIP[j-1] + cp_penalty){
		trace_WIP(seq,CL,CLWMB,CLBE,CLVP,cand_comp,structure,params,S,S1,ta,taVP,WM,WM2,WI_Bbp,WIP_Bbp,WIP_Bp,WI_Bp,WIP,n,mark_candidates,i,j-1,WIP[j-1],tree);
		return;
	}
	for ( auto it = CL[j].begin();CL[j].end()!=it && it->first>=i ; ++it ) {
		cand_pos_t k = it->first;
		if(e == WIP[k-1] + it->second + bp_penalty){
			trace_WIP(seq,CL,CLWMB,CLBE,CLVP,cand_comp,structure,params,S,S1,ta,taVP,WM,WM2,WI_Bbp,WIP_Bbp,WIP_Bp,WI_Bp,WIP,n,mark_candidates,i,k-1,WIP[k-1],tree);
			trace_V(seq,CL,CLWMB,CLBE,CLVP,cand_comp,structure,params,S,S1,ta,taVP,WM,WM2,WI_Bbp,WIP_Bbp,WIP_Bp,WI_Bp,n,mark_candidates,k,j,it->second,tree);
			return;
		}
		if(e == static_cast<energy_t>((k-i)*cp_penalty) + it->second + bp_penalty){
			trace_V(seq,CL,CLWMB,CLBE,CLVP,cand_comp,structure,params,S,S1,ta,taVP,WM,WM2,WI_Bbp,WIP_Bbp,WIP_Bp,WI_Bp,n,mark_candidates,k,j,it->second,tree);
			return;
		}
	}

	for ( auto it = CLWMB[j].begin();CLWMB[j].end()!=it && it->first>=i ; ++it ) {
		cand_pos_t k = it->first;
		if(e == WIP[k-1] + it->second + bp_penalty +PSM_penalty){
			trace_WIP(seq,CL,CLWMB,CLBE,CLVP,cand_comp,structure,params,S,S1,ta,taVP,WM,WM2,WI_Bbp,WIP_Bbp,WIP_Bp,WI_Bp,WIP,n,mark_candidates,i,k-1,WIP_Bbp[k-1],tree);
			trace_WMB(seq,CL,CLWMB,CLBE,CLVP,cand_comp,structure,params,S,S1,ta,taVP,WM,WM2,WI_Bbp,WIP_Bbp,WIP_Bp,WI_Bp,n,mark_candidates,k,j,it->second,tree);
			return;
		}
		if(e == static_cast<energy_t>((k-i)*cp_penalty) + it->second + bp_penalty +PSM_penalty){
			trace_WMB(seq,CL,CLWMB,CLBE,CLVP,cand_comp,structure,params,S,S1,ta,taVP,WM,WM2,WI_Bbp,WIP_Bbp,WIP_Bp,WI_Bp,n,mark_candidates,k,j,it->second,tree);
			return;
		}
	}
}

/**
* @brief Traceback from WMBP entry
* 
* @param CL V candidate list
* @param CLVP VP candidate list
* @param CLWMB WMB candidate list
* @param CLBE BE candidate list
* @param WI_Bbp WI values in regions where the left index is a outer closing base or an inner opening base
* @param i row index
* @param j column index
*/
void trace_WMBP(const std::string& seq, const std::vector< cand_list_td1 >& CL, const std::vector< cand_list_t >& CLWMB,const std::vector< cand_list_t >& CLBE,const std::vector< cand_list_t >& CLVP, const SparseMFEFold::Cand_comp& cand_comp, std::string &structure, paramT* params, const short* S, const short* S1, TraceArrows &ta,TraceArrows &taVP, std::vector<energy_t> &WM, std::vector<energy_t> &WM2,const std::vector<energy_t> &WI_Bbp,const std::vector< energy_t >&WIP_Bbp,const std::vector< energy_t >&WIP_Bp,const std::vector<energy_t> &WI_Bp, std::vector<energy_t> &WMBP, const cand_pos_t& n, const bool& mark_candidates,cand_pos_t i, cand_pos_t j, energy_t e, const sparse_tree &tree){
	// printf("WMBP at %d and %d with %d\n",i,j,e);

	cand_pos_t bp_ij = tree.bp(i,j);
	energy_t VP_ij = INF;
	
	if(WMBP[j] == WMBP[j-1] + PUP_penalty){
		trace_WMBP(seq,CL,CLWMB,CLBE,CLVP,cand_comp,structure,params,S,S1,ta,taVP,WM,WM2,WI_Bbp,WIP_Bbp,WIP_Bp,WI_Bp,WMBP,n,mark_candidates,i,j-1,WMBP[j-1],tree);
		return;
	}
	cand_pos_t b_ij = tree.b(i,j);

	for ( auto it = CLVP[j].begin();CLVP[j].end()!=it && it->first>=i ; ++it ) {
		cand_pos_t k = it->first;
		if(k==i) VP_ij = it->second; //second?

		cand_pos_t Bp_kj = tree.Bp(k,j);
		cand_pos_t bp_kj = (Bp_kj>0) ? tree.tree[Bp_kj].pair : -2;
		cand_pos_t B_kj = tree.B(k,j);
		// Need to make sure I'm not doing tree.tree[-2].pair
		cand_pos_t b_kj = (B_kj>0) ? tree.tree[B_kj].pair : -2;
		cand_pos_t bp_ik = tree.bp(i,k);
		cand_pos_t b_ik = tree.b(i,k);
		cand_pos_t Bp_ik = (bp_ik>0) ? tree.tree[bp_ik].pair : -2;
		energy_t BE_energy = INF;

		if (tree.tree[k].parent->index > -1 && B_kj >= 0 && Bp_kj >= 0){
			if (b_ik>0 && b_ik < k){
				for ( auto it = CLBE[Bp_kj].begin();CLBE[Bp_kj].end()!=it; ++it ) {
					cand_pos_t l = it->first;
					if(l == b_kj){
						BE_energy = it->second;
						break;
					}
				}

				if(e == WMBP[k-1] + it->second + 2*PB_penalty + BE_energy){
					trace_BE(seq,CL,CLWMB,CLBE,CLVP,cand_comp,structure,params,S,S1,ta,taVP,WM,WM2,WI_Bbp,WIP_Bbp,WIP_Bp,WI_Bp,n,mark_candidates,b_kj,bp_kj,BE_energy,tree);
					trace_WMBP(seq,CL,CLWMB,CLBE,CLVP,cand_comp,structure,params,S,S1,ta,taVP,WM,WM2,WI_Bbp,WIP_Bbp,WIP_Bp,WI_Bp,WMBP,n,mark_candidates,i,k-1,WMBP[k-1],tree);
					trace_VP(seq,CL,CLWMB,CLBE,CLVP,cand_comp,structure,params,S,S1,ta,taVP,WM,WM2,WI_Bbp,WIP_Bbp,WIP_Bp,WI_Bp,n,mark_candidates,k,j,it->second,tree);
					return;
				}
			}
		}
		if(bp_ik >= 0 && k+TURN <= j){
			for ( auto it = CLBE[Bp_ik].begin();CLBE[Bp_ik].end()!=it; ++it ) {
				size_t l = it->first;
				if(l == i){
					BE_energy = it->second;
					break;
				}
			}

			if(e == WI_Bbp[k-1] + it->second + 2*PB_penalty +BE_energy){
				std::vector<energy_t> WI_ip1km1;
				WI_ip1km1 = recompute_WI(CL,CLWMB,n,bp_ik+1,k-1,tree.tree,tree.up);
				trace_BE(seq,CL,CLWMB,CLBE,CLVP,cand_comp,structure,params,S,S1,ta,taVP,WM,WM2,WI_Bbp,WIP_Bbp,WIP_Bp,WI_Bp,n,mark_candidates,i,bp_ik,BE_energy,tree);
				trace_WI(seq,CL,CLWMB,CLBE,CLVP,cand_comp,structure,params,S,S1,ta,taVP,WM,WM2,WI_Bbp,WIP_Bbp,WIP_Bp,WI_Bp,WI_ip1km1,n,mark_candidates,bp_ik+1,k-1,WI_Bbp[k-1],tree);
				trace_VP(seq,CL,CLWMB,CLBE,CLVP,cand_comp,structure,params,S,S1,ta,taVP,WM,WM2,WI_Bbp,WIP_Bbp,WIP_Bp,WI_Bp,n,mark_candidates,k,j,it->second,tree);
				return;
			}
		}
	}

	if(e == VP_ij + PB_penalty){
		trace_VP(seq,CL,CLWMB,CLBE,CLVP,cand_comp,structure,params,S,S1,ta,taVP,WM,WM2,WI_Bbp,WIP_Bbp,WIP_Bp,WI_Bp,n,mark_candidates,i,j,VP_ij,tree);
		return;
	}

	for ( auto it = CL[j].begin();CL[j].end()!=it && it->first>=i ; ++it ) {
		cand_pos_t k = it->first;
		if(e == WMBP[k-1] + it->second + PPS_penalty){
			trace_WMBP(seq,CL,CLWMB,CLBE,CLVP,cand_comp,structure,params,S,S1,ta,taVP,WM,WM2,WI_Bbp,WIP_Bbp,WIP_Bp,WI_Bp,WMBP,n,mark_candidates,i,k-1,WMBP[k-1],tree);
			trace_V(seq,CL,CLWMB,CLBE,CLVP,cand_comp,structure,params,S,S1,ta,taVP,WM,WM2,WI_Bbp,WIP_Bbp,WIP_Bp,WI_Bp,n,mark_candidates,k,j,it->second,tree);
			return;
		}
	}

	for ( auto it = CLWMB[j].begin();CLWMB[j].end()!=it && it->first>=i; ++it ) {
		cand_pos_t k = it->first;
		if(e == WMBP[k-1] + it->second + PPS_penalty +PSM_penalty){
			trace_WMBP(seq,CL,CLWMB,CLBE,CLVP,cand_comp,structure,params,S,S1,ta,taVP,WM,WM2,WI_Bbp,WIP_Bbp,WIP_Bp,WI_Bp,WMBP,n,mark_candidates,i,k-1,WMBP[k-1],tree);
			trace_WMB(seq,CL,CLWMB,CLBE,CLVP,cand_comp,structure,params,S,S1,ta,taVP,WM,WM2,WI_Bbp,WIP_Bbp,WIP_Bp,WI_Bp,n,mark_candidates,k,j,it->second,tree);
			return;
		}
	}
}

/**
* @brief Traceback from BE entry
* 
* @param CLBE BE candidate list
* @param WIP WIP values in region [i,j]
* @param i row index
* @param j column index
*/
void trace_BE(const std::string& seq, const std::vector< cand_list_td1 >& CL, const std::vector< cand_list_t >& CLWMB,const std::vector< cand_list_t >& CLBE,const std::vector< cand_list_t >& CLVP, const SparseMFEFold::Cand_comp& cand_comp, std::string &structure, paramT* params, const short* S, const short* S1, TraceArrows &ta,TraceArrows &taVP, std::vector<energy_t> &WM, std::vector<energy_t> &WM2,const std::vector<energy_t> &WI_Bbp,const std::vector< energy_t >&WIP_Bbp,const std::vector<energy_t> &WIP_Bp,const std::vector<energy_t> &WI_Bp, const cand_pos_t& n, const bool& mark_candidates,cand_pos_t i, cand_pos_t ip, energy_t e, const sparse_tree &tree){
	// printf("BE at %d and %d with %d\n",i,ip,e);
	structure[i] = '(';
	cand_pos_t j = tree.tree[i].pair;
	structure[j] = ')';
	const pair_type ptype_closing_ij = pair[S[i]][S[j]];
	if(i == ip) return;
	
	energy_t BE_energy = INF;
	int jp = tree.tree[ip].pair;
	int lp = jp;

	for ( auto it = CLBE[jp].begin();CLBE[jp].end()!=it && it->first>i; ++it ) {
		lp = it->first;
		BE_energy = it->second;
	}
	int l = tree.tree[lp].pair;
	// i lp ip       jp  l   j

	
	
	if(e == lrint(e_stP_penalty*E_IntLoop(lp-i-1,j-l-1,ptype_closing_ij,rtype[pair[S[lp]][S[l]]],S1[i+1],S1[j-1],S1[lp-1],S1[l+1],const_cast<paramT *>(params))) + BE_energy){
		trace_BE(seq,CL,CLWMB,CLBE,CLVP,cand_comp,structure,params,S,S1,ta,taVP,WM,WM2,WI_Bbp,WIP_Bbp,WIP_Bp,WI_Bp,n,mark_candidates,lp,ip,BE_energy,tree);
		return;
	}
	if(e == lrint(e_intP_penalty*E_IntLoop(lp-i-1,j-l-1,ptype_closing_ij,rtype[pair[S[lp]][S[l]]],S1[i+1],S1[j-1],S1[lp-1],S1[l+1],const_cast<paramT *>(params))) + BE_energy){
		trace_BE(seq,CL,CLWMB,CLBE,CLVP,cand_comp,structure,params,S,S1,ta,taVP,WM,WM2,WI_Bbp,WIP_Bbp,WIP_Bp,WI_Bp,n,mark_candidates,lp,ip,BE_energy,tree);
		return;
	}

	if(e == WIP_Bbp[lp-1] + BE_energy + WIP_Bp[l+1] + ap_penalty + 2*bp_penalty){
		std::vector<energy_t> WI_ip1lpm1;
		std::vector<energy_t> WI_lp1jm1;
		WI_ip1lpm1 = recompute_WIP(CL,CLWMB,n,i+1,lp-1,tree.tree,tree.up);
		WI_lp1jm1 = recompute_WIP(CL,CLWMB,n,l+1,j-1,tree.tree,tree.up);
		trace_WIP(seq,CL,CLWMB,CLBE,CLVP,cand_comp,structure,params,S,S1,ta,taVP,WM,WM2,WI_Bbp,WIP_Bbp,WIP_Bp,WI_Bp,WI_ip1lpm1,n,mark_candidates,i+1,lp-1,WIP_Bbp[lp-1],tree);
		trace_BE(seq,CL,CLWMB,CLBE,CLVP,cand_comp,structure,params,S,S1,ta,taVP,WM,WM2,WI_Bbp,WIP_Bbp,WIP_Bp,WI_Bp,n,mark_candidates,lp,ip,BE_energy,tree);
		trace_WIP(seq,CL,CLWMB,CLBE,CLVP,cand_comp,structure,params,S,S1,ta,taVP,WM,WM2,WI_Bbp,WIP_Bbp,WIP_Bp,WI_Bp,WI_lp1jm1,n,mark_candidates,l+1,j-1,WIP_Bp[j-1],tree);
		return;
	}
	if(e == cp_penalty*((lp-i+1)) + BE_energy + WIP_Bp[l+1] + ap_penalty + 2*bp_penalty){
		std::vector<energy_t> WI_lp1jm1;
		WI_lp1jm1 = recompute_WIP(CL,CLWMB,n,l+1,j-1,tree.tree,tree.up);
		trace_BE(seq,CL,CLWMB,CLBE,CLVP,cand_comp,structure,params,S,S1,ta,taVP,WM,WM2,WI_Bbp,WIP_Bbp,WIP_Bp,WI_Bp,n,mark_candidates,lp,ip,BE_energy,tree);
		trace_WIP(seq,CL,CLWMB,CLBE,CLVP,cand_comp,structure,params,S,S1,ta,taVP,WM,WM2,WI_Bbp,WIP_Bbp,WIP_Bp,WI_Bp,WI_lp1jm1,n,mark_candidates,l+1,j-1,WIP_Bbp[j-1],tree);
		return;
	}
	if(e == WIP_Bbp[lp-1] + BE_energy + cp_penalty*((j-l+1)) + ap_penalty + 2*bp_penalty){
		std::vector<energy_t> WI_ip1lpm1;
		WI_ip1lpm1 = recompute_WIP(CL,CLWMB,n,i+1,lp-1,tree.tree,tree.up);
		trace_WIP(seq,CL,CLWMB,CLBE,CLVP,cand_comp,structure,params,S,S1,ta,taVP,WM,WM2,WI_Bbp,WIP_Bbp,WIP_Bp,WI_Bp,WI_ip1lpm1,n,mark_candidates,i+1,lp-1,WIP_Bbp[lp-1],tree);
		trace_BE(seq,CL,CLWMB,CLBE,CLVP,cand_comp,structure,params,S,S1,ta,taVP,WM,WM2,WI_Bbp,WIP_Bbp,WIP_Bp,WI_Bp,n,mark_candidates,lp,ip,BE_energy,tree);
		return;
	}
	
}
/**
* @brief Trace back
* pre: row 1 of matrix W is computed
* @return mfe structure (reference)
*/
const std::string & trace_back(const std::string& seq, const std::vector< cand_list_td1 >& CL, const std::vector< cand_list_t >& CLWMB,const std::vector< cand_list_t >& CLBE,const std::vector< cand_list_t >& CLVP, const SparseMFEFold::Cand_comp& cand_comp, std::string &structure, paramT* params, const short* S, const short* S1,TraceArrows &ta,TraceArrows &taVP, const std::vector<energy_t>& W, std::vector<energy_t> &WM, std::vector<energy_t> &WM2, std::vector<energy_t> &WI_Bbp, std::vector< energy_t >&WIP_Bbp,std::vector<energy_t> &WIP_Bp, std::vector<energy_t> &WI_Bp, const cand_pos_t& n, const sparse_tree &tree, const bool& mark_candidates=false) {

	structure.resize(n+1,'.');

	/* Traceback */
	trace_W(seq,CL,CLWMB,CLBE,CLVP,cand_comp,structure,params,S,S1,ta,taVP,W,WM,WM2,WI_Bbp,WIP_Bbp,WIP_Bp,WI_Bp,n,mark_candidates,1,n,tree);
	structure = structure.substr(1,n);

	return structure;
}

/**
* @brief Register a candidate
* @param i start
* @param j end
* @param e energy of candidate "V(i,j)"
* @param wmij energy at WM(i,j)
* @param wij energy at W(i,j)
*/
 void register_candidate(std::vector<cand_list_td1> &CL, cand_pos_t const& i, cand_pos_t const& j, energy_t const& e,energy_t const& wmij,energy_t const& wij) {
	assert(i<=j+TURN+1);
	
	CL[j].emplace_back( cand_entry_td1(i,e,wmij,wij) );
}
/**
* @brief Register a candidate
* @param i start
* @param j end
* @param e energy of candidate "V(i,j)"
*/
void register_candidate(std::vector<cand_list_t> &CL, cand_pos_t const& i, cand_pos_t const& j, energy_t const& e) {
	assert(i<=j+TURN+1);
	
	CL[j].emplace_back(cand_entry_t(i,e));
}

/**
* @brief Computes the values for the WV and WVe matrix
* @param i start
* @param j end
* @param WV WV array for region [i,j]
* @param WVe WVe array for region [i,j]
* @param CL V candidate list
* @param CLVP VP candidate list
* @param CLWMB WMB candidate list
*/
energy_t compute_WV_WVe(cand_pos_t i, cand_pos_t j, cand_pos_t bound_left, cand_pos_t bound_right, std::vector<energy_t> &WV, std::vector<energy_t> &WVe, std::vector<energy_t> &dwip1, std::vector< cand_list_td1 > &CL, std::vector< cand_list_t> &CLWMB, std::vector< cand_list_t > &CLVP, paramT* params, energy_t &wve,sparse_tree &tree){
	energy_t m1 = INF, m2 = INF, m3 = INF, m4 = INF,m5 = INF, m6 = INF,wv = INF;
	
	for ( auto it = CL[j].begin();CL[j].end()!=it && it->first>bound_right ; ++it ) {
		cand_pos_t k = it->first;
		// energy_t val = it->third >> 2;
		energy_t val = it->second;
		// Dangle d = it->third & 3;
		// cand_pos_t num = 0;
		// if(d == 1 || d==2) num = 1;
		// else if(d==3 && params->model_details.dangles == 1) num =2;
		// energy_t fix = num*cp_penalty - num*params->MLbase-b_penalty;
		// m1 = std::min(m1, WVe[k-1] + val + fix + bp_penalty);
		// m5 = std::min(m5, WV[k-1] + val+ fix + bp_penalty);
		m1 = std::min(m1, WVe[k-1] + val + bp_penalty);
		m5 = std::min(m5, WV[k-1] + val + bp_penalty);
	
	}

	for ( auto it = CLWMB[j].begin();CLWMB[j].end()!=it && it->first>bound_right ; ++it ) {
		cand_pos_t k = it->first;
		energy_t val = it->second;
		m2 = std::min(m1, WVe[k-1] + val + PSM_penalty + bp_penalty);
		m6 = std::min(m6, WV[k-1] + val + PSM_penalty + bp_penalty);
	}
	
	for ( auto it = CLVP[j].begin();CLVP[j].end()!=it; ++it ) {
		cand_pos_t k = it->first;
		energy_t val = it->second;
		if(k>bound_left) continue;
		m3 = std::min(m1, dwip1[k-1] + val);
		wve = std::min(wve, static_cast<energy_t>(cp_penalty*(k-i)) + val);
		
		
	}
	wv = std::min({m1,m2,m3,m5,m6});


	if(tree.tree[j].pair<0) wv = std::min(wv,WV[j-1] + cp_penalty);
	if(tree.tree[j].pair<0) wve = std::min(wve,WVe[j-1] + cp_penalty);

	return wv;
}

/**
* @brief computes entries for BE
* 
* @param CLBE BE candidate list
* @param WIP WIP values in region [i,j]
* @param i row index
* @param j column index
*/
energy_t compute_BE(cand_pos_t i, cand_pos_t j, cand_pos_t ip, cand_pos_t jp, std::vector< cand_list_t> &CLBE, sparse_tree &sparse_tree,short *S,short *S1,paramT* params, const std::vector<energy_t> dwip1, const std::vector< energy_t >& WIP_Bp){
    // We are checking for the closest pair that we have already calculated to i/ip from j/jp 
    // If there is nothing, then i is the closest encompassing pair to jp
    // If it is not, then we get the energy for everything from jp to lp so that we calculate less

	// (.....(..(....)..).....)
	// i     lp      j  l     ip
	energy_t BE_energy = INF;
	cand_pos_t lp = jp;
	if (!CLBE[j].empty()){
		auto const [k,vbe] = CLBE[j].back();
		BE_energy = vbe;
		lp = k;
	}
	cand_pos_t l = sparse_tree.tree[lp].pair; // right closing base for lp
	
	const pair_type ptype_closing_iip = pair[S[i]][S[ip]];
    
    energy_t m1 = INF, m2 = INF, m3 = INF, m4 = INF, m5 = INF,val=INF;
    if(i+1 == lp && ip-1 == l){
		m1 = lrint(e_stP_penalty*E_IntLoop(lp-i-1,ip-l-1,ptype_closing_iip,rtype[pair[S[lp]][S[l]]],S1[i+1],S1[ip-1],S1[lp-1],S1[l+1],const_cast<paramT *>(params))) + BE_energy;

        val = std::min(val,m1);
    }

    bool empty_region_ilp = (sparse_tree.up[lp-1] >= lp-i-1); //empty between i+1 and lp-1
    bool empty_region_lip = (sparse_tree.up[ip-1] >= ip-l-1); // empty between l+1 and ip-1
    bool weakly_closed_ilp = sparse_tree.weakly_closed(i+1,lp-1); // weakly closed between i+1 and lp-1
	bool weakly_closed_lip = sparse_tree.weakly_closed(l+1,ip-1); // weakly closed between l+1 and ip-1
        
    if (empty_region_ilp && empty_region_lip){
		m2 = lrint(e_intP_penalty*E_IntLoop(lp-i-1,ip-l-1,ptype_closing_iip,rtype[pair[S[lp]][S[l]]],S1[i+1],S1[ip-1],S1[lp-1],S1[l+1],const_cast<paramT *>(params))) + BE_energy;
        val = std::min(val,m2);
    }

        // 3
    if (weakly_closed_ilp && weakly_closed_lip){
        m3 = dwip1[lp-1] + BE_energy + WIP_Bp[l+1] + ap_penalty + 2*bp_penalty;
        val = std::min(val,m3);
    }

        // 4
    if (weakly_closed_ilp && empty_region_lip){
        m4 = dwip1[lp-1] + BE_energy + cp_penalty * (ip-l+1) + ap_penalty + 2*bp_penalty;
        val = std::min(val,m4);
    }

        // 5
    if (empty_region_ilp && weakly_closed_lip){
		
        m5 = ap_penalty + 2*bp_penalty + (cp_penalty * (lp-i+1)) + BE_energy + WIP_Bp[l+1];
        val = std::min(val,m5);
    }


    return(val);
        
}
/**
* @brief Computes entries for WMBP
* 
* @param CLVP VP candidate list
* @param CLBE BE candidate list
* @param WI WI values in region [i,j]
* @param i row index
* @param j column index
*/
energy_t compute_WMBP(cand_pos_t i, cand_pos_t j, sparse_tree &sparse_tree, std::vector<cand_list_td1> &CL, std::vector<cand_list_t> &CLWMB, std::vector<cand_list_t> &CLVP, std::vector<cand_list_t> &CLBE, LocARNA::Matrix<energy_t> &VP, std::vector<energy_t> &WMBA, std::vector<energy_t> &WI_Bbp, paramT* params,energy_t &w_wmb, energy_t &wm_wmb){
	energy_t m1 = INF, m2 = INF, m3 = INF, m4 = INF, m5 = INF, m6 = INF, wmbp = INF;
	// 1) WMBP(i,j) = BE(bpg(Bp(l,j)),Bp(l,j),bpg(B(l,j)),B(l,j)) + WMBP(i,l) + VP(l+1,j)
	const cand_pos_t b_ij = sparse_tree.b(i,j);
	if (sparse_tree.tree[j].pair < 0){
		energy_t tmp = INF;
		cand_pos_t l_min=-1;
		for ( auto it = CLVP[j].begin();CLVP[j].end()!=it; ++it ) {
			cand_pos_t l = it->first;
			cand_pos_t B_lj = sparse_tree.B(l,j);
			cand_pos_t Bp_lj = sparse_tree.Bp(l,j);
			cand_pos_t b_il = sparse_tree.b(i,l);
			// removing the <n for the B and b as it should always be less than n
			if (sparse_tree.tree[l].parent->index > -1 && B_lj >= 0 && Bp_lj >= 0){
				if (b_il>0 && b_il < l){
					if (i <= sparse_tree.tree[l].parent->index && sparse_tree.tree[l].parent->index < j && l+3 <=j){
						energy_t BE_energy = INF;
						cand_pos_t b_lj = sparse_tree.tree[B_lj].pair;
						for ( auto it2 = CLBE[Bp_lj].begin();CLBE[Bp_lj].end()!=it2; ++it2 ) {
							cand_pos_t k = it2->first;
							if(k == b_lj){
								BE_energy = it2->second;
								break;
							}
						}
						energy_t WMBA_energy = WMBA[l-1];
						energy_t VP_energy = it->second;
						energy_t sum = BE_energy + WMBA_energy + VP_energy;

						tmp = std::min(tmp,sum);
					}
				}
			}
			m1 = 2*PB_penalty + tmp;
		}
	}
	

	// 2) WMBP(i,j) = VP(i,j) + P_b
	int i_mod = i % (MAXLOOP+1);
	m2 = VP(i_mod,j) + PB_penalty;

	// check later if <0 or <-1

	// WMBP(i,j) = BE(i,,,) _ WI(bp(i,k),k-1) + VP(k,j)
	if(sparse_tree.tree[j].pair < 0 && sparse_tree.tree[i].pair >= 0){
		energy_t tmp = INF;
		for ( auto it = CLVP[j].begin();CLVP[j].end()!=it; ++it ) {
			cand_pos_t l = it->first;
			cand_pos_t bp_il = sparse_tree.bp(i,l);
			if(bp_il >= 0 && l+TURN <= j){
				energy_t BE_energy = INF;
				cand_pos_t Bp_il = sparse_tree.tree[bp_il].pair;
				if (!CLBE[Bp_il].empty()){
					auto const [k,vbe] = CLBE[Bp_il].back();
					if(i==k) BE_energy = vbe;
				}
			
				energy_t WI_energy = (l-1-(bp_il+1))> 4 ? WI_Bbp[l-1] : PUP_penalty*(l-1-(bp_il+1)+1);
				energy_t VP_energy = it->second;
				energy_t sum = BE_energy + WI_energy + VP_energy;
				
				tmp = std::min(tmp,sum);
			}
		}
		
		m3 = 2*PB_penalty + tmp;
	}
// get the min for WMB
wmbp = std::min({m1,m2,m3});

return(wmbp);

}
/**
* @brief Computes entries for WMB
* 
* @param CLVP VP candidate list
* @param CLBE BE candidate list
* @param WI WI values in region [i,j]
* @param i row index
* @param j column index
*/
energy_t compute_WMB(cand_pos_t i, cand_pos_t j, sparse_tree &sparse_tree, std::vector<cand_list_t> &CLBE, std::vector<energy_t> &WMBP, std::vector<energy_t> &WMBA, std::vector<energy_t> &WI_Bp, paramT* params){
	energy_t m1 = INF, m2 = INF, wmb = INF;

	// 2)
	if (sparse_tree.tree[j].pair >= 0 && j > sparse_tree.tree[j].pair && sparse_tree.tree[j].pair > i){
		cand_pos_t bp_j = sparse_tree.tree[j].pair;
		
		for (int l = (bp_j +1);l<j; ++l){
			cand_pos_t Bp_lj = sparse_tree.Bp(l,j);
			if (Bp_lj >= 0){
				
				energy_t BE_energy = INF;
				for ( auto it = CLBE[Bp_lj].begin();CLBE[Bp_lj].end()!=it; ++it ) {
					size_t k = it->first;
					if(k == bp_j){
						BE_energy = it->second;
						break;
					}
				}


				energy_t WMBP_energy = WMBP[l];
				energy_t WI_energy = (Bp_lj-1-(l+1)+1)> 4 ? WI_Bp[l+1] : PUP_penalty*(Bp_lj-1-(l+1)+1);
				energy_t sum = BE_energy + WMBP_energy + WI_energy;

				m1 = std::min(m1,sum);

			}
		}
		
		m1 = PB_penalty + m1;
		
	}
	// check the WMBP_ij value
	m2 =  WMBA[j];

	wmb = std::min(m1,m2);
	return wmb;
}

/**
* @brief Computes VP internal loop value for case 5 of VP
* 
* @param VP VP array
* @param i row index
* @param j column index
*/
energy_t compute_VP_internal(cand_pos_t i, cand_pos_t j, cand_pos_t b_ij, cand_pos_t bp_ij, cand_pos_t Bp_ij, cand_pos_t B_ij,cand_pos_t &best_k,cand_pos_t &best_l, energy_t &best_e, sparse_tree& sparse_tree, short* S, short* S1,LocARNA::Matrix<energy_t> &VP, const SparseMFEFold::Cand_comp& cand_comp , paramT* params){
	
	energy_t m5 = INF;

	cand_pos_t min_borders = std::min((cand_pos_tu) Bp_ij, (cand_pos_tu) b_ij);
	cand_pos_t edge_i = std::min(i+MAXLOOP+1,j-TURN-1);
	min_borders = std::min({min_borders,edge_i});
	const pair_type ptype_closing = pair[S[i]][S[j]];
		for ( cand_pos_t k=i+1; k<=min_borders; k++) {
			cand_pos_t k_mod= k%(MAXLOOP+1);

			energy_t cank = ((sparse_tree.up[k-1]>=(k-i-1))-1);
			cand_pos_t max_borders = std::max(bp_ij,B_ij)+1;
			cand_pos_t edge_j = k+j-i-MAXLOOP-2;
			max_borders = std::max({max_borders,edge_j});
			
			for (size_t l=j-1; l>=max_borders; --l) {
				assert(k-i+j-l-2<=MAXLOOP);

				energy_t canl = (((sparse_tree.up[j-1]>=(j-l-1))-1) | cank);
				energy_t v_iloop_kl = INF & canl;
				v_iloop_kl = v_iloop_kl + VP(k_mod,l) + lrint(e_intP_penalty*E_IntLoop(k-i-1,j-l-1,ptype_closing,rtype[pair[S[k]][S[l]]],S1[i+1],S1[j-1],S1[k-1],S1[l+1],const_cast<paramT *>(params)));

				if ( v_iloop_kl < m5) {
					m5 = v_iloop_kl;
					best_l=l;
					best_k=k;
					best_e=VP(k_mod,l);
				}
				
			}
			
			
		}
	return m5;
}

/**
* @brief Computes the energy values for VP
* 
* @param CLVP VP candidate list
* @param taVP VP trace arrows
* @param WI WI values in region [i,j]
* @param i row index
* @param j column index
*/
energy_t compute_VP(cand_pos_t i, cand_pos_t j, cand_pos_t b_ij, cand_pos_t bp_ij, cand_pos_t Bp_ij, cand_pos_t B_ij, sparse_tree& sparse_tree, std::vector<energy_t> &dwi1, std::vector<energy_t> &dwvp, std::vector<energy_t> &WI_Bbp, short* S, short* S1,LocARNA::Matrix<energy_t> &VP, std::vector<cand_list_t> &CLVP, TraceArrows &taVP, const SparseMFEFold::Cand_comp& cand_comp , paramT* params){
	energy_t m1 = INF, m2 = INF, m3 = INF, m4= INF, m5 = INF, m6 = INF, vp = INF;
	const pair_type ptype_closing = pair[S[i]][S[j]];
	if(sparse_tree.tree[i].parent->index > 0 && sparse_tree.tree[j].parent->index < sparse_tree.tree[i].parent->index && Bp_ij >= 0 && B_ij >= 0 && bp_ij < 0){
		energy_t WI_ipus1_BPminus = dwi1[Bp_ij-1];
		energy_t WI_Bplus_jminus = (j-1-(B_ij+1))> 4 ? WI_Bbp[j-1] : PUP_penalty*(j-1-(B_ij+1)+1);
		
		m1 = WI_ipus1_BPminus + WI_Bplus_jminus;
	}
	if (sparse_tree.tree[i].parent->index < sparse_tree.tree[j].parent->index && sparse_tree.tree[j].parent->index > 0 && b_ij>= 0 && bp_ij >= 0 && Bp_ij < 0){
		energy_t WI_i_plus_b_minus = dwi1[b_ij-1];
		energy_t WI_bp_plus_j_minus = (j-1-(bp_ij+1))> 4 ? WI_Bbp[j-1] : PUP_penalty*(j-1-(bp_ij+1)+1);
		
		m2 = WI_i_plus_b_minus + WI_bp_plus_j_minus;
	}
	
	if(sparse_tree.tree[i].parent->index > 0 && sparse_tree.tree[j].parent->index > 0 && Bp_ij >= 0 && B_ij >= 0  && b_ij >= 0 && bp_ij>= 0){						
		energy_t WI_i_plus_Bp_minus = dwi1[Bp_ij-1];
		energy_t WI_B_plus_b_minus = (b_ij-1-(B_ij+1))> 4 ? WI_Bbp[b_ij-1] : PUP_penalty*(b_ij-1-(B_ij+1)+1);
		energy_t WI_bp_plus_j_minus = (j-1-(bp_ij+1))> 4 ? WI_Bbp[j-1] : PUP_penalty*(j-1-(bp_ij+1)+1);
		
		m3 = WI_i_plus_Bp_minus + WI_B_plus_b_minus + WI_bp_plus_j_minus;
	}
	if(sparse_tree.tree[i+1].pair < -1 && sparse_tree.tree[j-1].pair < -1){
		cand_pos_t ip1_mod = (i+1)%(MAXLOOP+1);
		
		m4 = lrint(e_stP_penalty*ILoopE(S,S1,params,ptype_closing,i,j,i+1,j-1)) + VP(ip1_mod,j-1);
	}

	
	cand_pos_t best_k = 0;
	cand_pos_t best_l = 0;
	energy_t best_e = 0;
	cand_pos_t ip, jp;

	m5 = compute_VP_internal(i,j,b_ij,bp_ij,Bp_ij,B_ij,best_k,best_l,best_e,sparse_tree,S,S1,VP,cand_comp,params);
	
	// case 6 and 7
	m6 = dwvp[j-1] + ap_penalty + 2*bp_penalty;

	energy_t vp_h = std::min({m1,m2,m3});
	energy_t vp_iloop = std::min(m4,m5);
	if(m4<m5){
		best_k = i+1;
		best_l = j-1;
		cand_pos_t ip1_mod = (i+1)%(MAXLOOP+1);
		best_e = VP(ip1_mod,j-1);
	}
	energy_t vp_split = m6;
	vp = std::min({vp_h,vp_iloop,vp_split});

	if ( vp_iloop < std::min(vp_h,vp_split) ) {
		if ( is_candidate(CLVP,cand_comp,best_k,best_l) ) {
			//std::cout << "Avoid TA "<<best_k<<" "<<best_l<<std::endl;
			avoid_trace_arrow(taVP);
		} else {
			//std::cout<<"Reg TA "<<i<<","<<j<<":"<<best_k<<","<<best_l<<std::endl;
			
			register_trace_arrow(taVP,i,j,best_k,best_l,best_e);
		}
	}
	
	return vp;

}

/**
* @brief Computes the internal loop value for V
* 
* @param V V array
* @param i row index
* @param j column index
*/
energy_t compute_internal(cand_pos_t i, cand_pos_t j,cand_pos_t &best_k, cand_pos_t &best_l, energy_t &best_e,sparse_tree &sparse_tree, short* S, short* S1,LocARNA::Matrix<energy_t> &V, const SparseMFEFold::Cand_comp& cand_comp, paramT *params){
	energy_t v_iloop = INF;
	cand_pos_t max_k = std::min(j-TURN-2,i+MAXLOOP+1);
	const pair_type ptype_closing = pair[S[i]][S[j]];
	for ( cand_pos_t k=i+1; k<=max_k; k++) {
		cand_pos_t k_mod=k%(MAXLOOP+1);
		
		energy_t cank = ((sparse_tree.up[k-1]>=(k-i-1))-1);
		cand_pos_t min_l=std::max(k+TURN+1 + MAXLOOP+2, k+j-i) - MAXLOOP-2;
		for (cand_pos_t l=j-1; l>=min_l; --l) {
			assert(k-i+j-l-2<=MAXLOOP);
			energy_t canl = (((sparse_tree.up[j-1]>=(j-l-1))-1) | cank);
			energy_t v_iloop_kl = INF & canl;
			
			v_iloop_kl = v_iloop_kl + V(k_mod,l) + E_IntLoop(k-i-1,j-l-1,ptype_closing,rtype[pair[S[k]][S[l]]],S1[i+1],S1[j-1],S1[k-1],S1[l+1],const_cast<paramT *>(params));
			if ( v_iloop_kl < v_iloop) {
				v_iloop = v_iloop_kl;
				best_l=l;
				best_k=k;
				best_e=V(k_mod,l);
			}
		}
	}
	return v_iloop;
}

/**
 * @brief Determines the MFE energy for a given sequence
*/
energy_t fold(const std::string& seq, sparse_tree sparse_tree, LocARNA::Matrix<energy_t> &V, const SparseMFEFold::Cand_comp& cand_comp, std::vector<cand_list_td1> &CL, std::vector<cand_list_t> &CLWMB,std::vector<cand_list_t> &CLVP, std::vector<cand_list_t> &CLBE, short* S, short* S1, paramT* params, TraceArrows &ta,TraceArrows &taVP, std::vector<energy_t> &W, std::vector<energy_t> &WM, std::vector<energy_t> &WM2, std::vector<energy_t> &dmli1, std::vector<energy_t> &dmli2, LocARNA::Matrix<energy_t> &VP, std::vector<energy_t> &WVe, std::vector<energy_t> &WV, std::vector<energy_t> &dwvp, std::vector<energy_t> &WMB, std::vector<energy_t> &dwmbi,std::vector<energy_t> &WMBP,std::vector<energy_t> &WMBA,std::vector<energy_t> &WI,std::vector<energy_t> &dwi1,std::vector<energy_t> &WIP, std::vector<energy_t> &dwip1, std::vector<energy_t> &WI_Bbp, std::vector<energy_t> &WIP_Bbp, std::vector< energy_t >&WIP_Bp, std::vector<energy_t> &WI_Bp , const cand_pos_t n, const bool garbage_collect) {
	Dangle d = 3;
	int BE_avoided = 0;
    if(params->model_details.dangles == 0 || params->model_details.dangles == 1) d = 0;
    
    for (cand_pos_t i=n; i>0; --i) {
		energy_t VP_i_split = INF;
		if(pseudoknot){
			for(cand_pos_t j=i;j<=n && sparse_tree.tree[j].pair<0;++j){
				WI[j] = (j-i+1)*PUP_penalty;
			}
		}

		for ( cand_pos_t j=i+TURN+1; j<=n; j++ ) {
			bool bp_bool = false;
			bool B_bool = false;
			bool Bpb_bool = false;

			bool evaluate = sparse_tree.weakly_closed(i,j);
			// ------------------------------
			// W: split case
			bool pairedkj = 0;
			energy_t w_split = INF;
			energy_t wm_split = INF;
			energy_t wm2_split = INF;
			energy_t wi_split = INF;
			energy_t wip_split = INF;
			for ( auto it=CL[j].begin();CL[j].end() != it;++it ) {
				cand_pos_t k=it->first;

				const energy_t v_kj = it->third >> 2;
				const energy_t v_kjw = it ->fourth >> 2;
				bool can_pair = sparse_tree.up[k-1] >= (k-i);
				// WM Portion
				wm_split = std::min( wm_split, WM[k-1] + v_kj );
				if(can_pair) wm_split = std::min( wm_split,static_cast<energy_t>((k-i)*params->MLbase) + v_kj );
				// WM2 Portion
				wm2_split = std::min( wm2_split, WM[k-1] + v_kj );
				// if(i==9 && j==97 && k ==64) printf("i is %d and j is %d and k is %d and wm is %d\n",i,j,k,wm2_split);
				// if(i==9 && j==160 && k ==112) printf("i is %d and j is %d and k is %d and wm is %d\n",i,j,k,wm2_split);
				// if(i==9 && j==181 && k ==161) printf("i is %d and j is %d and k is %d and wm is %d\n",i,j,k,wm2_split);
				// if(i==9 && j==181 && k ==161) printf("i is %d and j is %d and k is %d and wm is %d\n",i,j,k,wm2_split);
				// W Portion
				w_split = std::min( w_split, W[k-1] + v_kjw );

				//WI portion
				energy_t v_kjj = it->second + PPS_penalty;
				wi_split = std::min(wi_split,WI[k-1] + v_kjj);
				// if(i==50 && j==279) printf("i is %d and k is %d and j is %d and wi is %d and vkj is %d\n",i,k,j,WI[k-1],v_kjj);
				//WIP portion
				v_kjj = it->second + bp_penalty;
				wip_split = std::min(wip_split,WIP[k-1]+v_kjj);
				if(can_pair) wip_split = std::min(wip_split,static_cast<energy_t>((k-i)*cp_penalty) +v_kjj);
				
	
			}

			if(sparse_tree.weakly_closed(i,j)){
				for ( auto it=CLWMB[j].begin();CLWMB[j].end() != it;++it ) {
					
					if(pairedkj) break;   // Not needed I believe as there shouldn't be any candidates there if paired anyways
					// Maybe this would just avoid this loop however

					cand_pos_t k = it->first;
					bool can_pair = sparse_tree.up[k-1] >= (k-i);

					// For W
					energy_t wmb_kj = it->second + PS_penalty;
					w_split = std::min( w_split, W[k-1] + wmb_kj );
					// For WM -> I believe this would add a PSM penalty for every pseudoknot which would be bad
					wmb_kj = it->second + PSM_penalty + b_penalty;
					wm_split = std::min(wm_split, WM[k-1] + wmb_kj);
					if(can_pair) wm_split = std::min(wm_split,static_cast<energy_t>((k-i)*params->MLbase) + wmb_kj);
					wm2_split = std::min( wm2_split, WM[k-1] + wmb_kj );
					if(can_pair) wm2_split = std::min( wm2_split, static_cast<energy_t>((k-i)*params->MLbase) + wmb_kj );
					// For WI
					wmb_kj = it->second + PSM_penalty + PPS_penalty;
					wi_split = std::min(wi_split,WI[k-1] + wmb_kj);
					// if(i==50 && j==279) printf("i is %d and k is %d and j is %d and wi is %d and wmbkj is %d\n",i,k,j,WI[k-1],wmb_kj);

					// For WIP
					wmb_kj = it->second + PSM_penalty + bp_penalty;
					wip_split = std::min(wip_split,WIP[k-1]+wmb_kj);
					if(can_pair) wip_split = std::min(wip_split,static_cast<energy_t>((k-i)*cp_penalty) +wmb_kj);
				}
			}

			if(sparse_tree.tree[j].pair<0) w_split = std::min(w_split,W[j-1]);
			if(sparse_tree.tree[j].pair<0) wm2_split = std::min( wm2_split, WM2[j-1] + params->MLbase );
			if(sparse_tree.tree[j].pair<0) wm_split = std::min( wm_split, WM[j-1] + params->MLbase );
			if(sparse_tree.tree[j].pair<0) wi_split = std::min(wi_split,WI[j-1] + PUP_penalty);
			if(sparse_tree.tree[j].pair<0) wip_split = std::min(wip_split,WIP[j-1] + cp_penalty);

			
			energy_t w  = w_split; // entry of W w/o contribution of V
			energy_t wm = wm_split; // entry of WM w/o contribution of V


			size_t i_mod=i%(MAXLOOP+1);

			const pair_type ptype_closing = pair[S[i]][S[j]];
			const bool restricted = sparse_tree.tree[i].pair == -1 || sparse_tree.tree[j].pair == -1;

			const bool unpaired = (sparse_tree.tree[i].pair<-1 && sparse_tree.tree[j].pair<-1);
			const bool paired = (sparse_tree.tree[i].pair == j && sparse_tree.tree[j].pair == i);
			const bool pkonly = (!pk_only || paired);
			energy_t v = INF;
			// ----------------------------------------
			// cases with base pair (i,j)
			// if(ptype_closing>0 && !restricted && evaluate) { // if i,j form a canonical base pair
			if(ptype_closing>0 && !restricted && evaluate && pkonly) { 
				bool canH = (paired || unpaired);
				if(sparse_tree.up[j-1]<(j-i-1)) canH=false;
				
				energy_t v_h = canH ? HairpinE(seq,S,S1,params,i,j) : INF;
				// info of best interior loop decomposition (if better than hairpin)
				cand_pos_t best_l=0;
				cand_pos_t best_k=0;
				energy_t best_e;

				energy_t v_iloop=INF;

				// constraints for interior loops
				// i<k; l<j
				// k-i+j-l-2<=MAXLOOP  ==> k <= MAXLOOP+i+1
				//            ==> l >= k+j-i-MAXLOOP-2
				// l-k>=TURN+1         ==> k <= j-TURN-2
				//            ==> l >= k+TURN+1
				// j-i>=TURN+3
				//
				if((sparse_tree.tree[i].pair<-1 && sparse_tree.tree[j].pair < -1) || sparse_tree.tree[i].pair == j) {
					v_iloop = compute_internal(i,j,best_k,best_l,best_e,sparse_tree,S,S1,V,cand_comp,params); 
				}
				
				const energy_t v_split = E_MbLoop(dmli1,dmli2,S,params,i,j,sparse_tree.tree);


				v = std::min(v_h,std::min(v_iloop,v_split));
				// register required trace arrows from (i,j)
				if ( v_iloop < std::min(v_h,v_split) ) {
					if ( is_candidate(CL,cand_comp,best_k,best_l) ) {
						//std::cout << "Avoid TA "<<best_k<<" "<<best_l<<std::endl;
						avoid_trace_arrow(ta);
					} else {
						//std::cout<<"Reg TA "<<i<<","<<j<<":"<<best_k<<","<<best_l<<std::endl;
						
						register_trace_arrow(ta,i,j,best_k,best_l,best_e);
					}
				}
				V(i_mod,j) = v;
			} else {
				V(i_mod,j) = INF;
			} // end if (i,j form a canonical base pair)


 			cand_pos_t ip1_mod = (i+1)%(MAXLOOP+1);
			energy_t vi1j = V(ip1_mod,j);
			energy_t vij1 = V(i_mod,j-1);
			energy_t vi1j1 = V(ip1_mod,j-1);	

			// Checking the dangle positions for W
			energy_t w_v  = E_ext_Stem(v,vi1j,vij1,vi1j1,S,params,i,j,d,n,sparse_tree.tree);
			// Checking the dangle positions for W
			const energy_t wm_v = E_MLStem(v,vi1j,vij1,vi1j1,S,params,i,j,d,n,sparse_tree.tree);
			// if(i==7 && j==183) printf("i is %d and j is %d and wm2 is %d wm2ip1 is %d and wm2jm1 is %d and wm2ip1jm1 is %d\n",i,j,dmli1[j-1],dmli2[j-1],dmli1[j-2],dmli2[j-2]);

			cand_pos_t k = i;
            cand_pos_t l = j;
			if(params->model_details.dangles == 1){
                if(d>0){
                    switch(d){
                        case 1:
                            k = i+1;
							break;
                        case 2:
                            l = j-1;
							break;
                        case 3: 
                            k = i+1;
                            l = j-1;
							break;
                    }
                    if(exists_trace_arrow_from(ta,k,l) && (wm_v < wm_split || w_v < w_split)) inc_source_ref_count(ta,k,l);	
                }
			}
			energy_t wi_v = INF;
			energy_t wip_v = INF;
			energy_t wi_wmb = INF;
			energy_t wip_wmb = INF;
			energy_t w_wmb = INF,wm_wmb = INF;
			energy_t be = INF;
			if(pseudoknot){
				cand_pos_t Bp_ij = sparse_tree.Bp(i,j);
				cand_pos_t B_ij = sparse_tree.B(i,j);
				cand_pos_t b_ij = sparse_tree.b(i,j);
				cand_pos_t bp_ij = sparse_tree.bp(i,j);

				// Start of VP ---- Will have to change the bounds to 1 to n instead of 0 to n-1
				bool weakly_closed_ij = sparse_tree.weakly_closed(i,j);
				if ( weakly_closed_ij || sparse_tree.tree[i].pair > -1 || sparse_tree.tree[j].pair > -1 || ptype_closing == 0)	{
				
					VP(i_mod,j) = INF;
					
				}
				else{
					const energy_t vp = compute_VP(i,j,b_ij,bp_ij,Bp_ij,B_ij,sparse_tree,dwi1,dwvp,WI_Bbp,S,S1,VP,CLVP,taVP,cand_comp,params);
					VP(i_mod,j) = vp;
				}
				
				energy_t VP_j_split_w = INF;
				energy_t VP_j_split_wm = INF;

				energy_t vp_min = INF;
				for ( auto it=CLVP[j].begin();CLVP[j].end() != it;++it ) {
					const cand_pos_t k = it->first;
					vp_min = std::min(vp_min,WI_Bbp[k-1]+it->second);
					vp_min = std::min(vp_min,WMBA[k-1]+it->second);
				}
				if(VP(i_mod,j) < vp_min){
					register_candidate(CLVP,i,j,VP(i_mod,j));
					inc_source_ref_count(taVP,i,j);
				}

				// -------------------------------------------End of VP----------------------------------------------------------------

				// Start of WMBP
				
				if ((sparse_tree.tree[i].pair >= -1 && sparse_tree.tree[i].pair > j) || (sparse_tree.tree[j].pair >= -1 && sparse_tree.tree[j].pair < i) || (sparse_tree.tree[i].pair >= -1 && sparse_tree.tree[i].pair < i ) || (sparse_tree.tree[j].pair >= -1 && j < sparse_tree.tree[j].pair)){
					WMB[j] = INF;
					WMBP[j] = INF;
					WMBA[j] = INF;

				}
				else{
					const energy_t wmbp = compute_WMBP(i,j,sparse_tree,CL,CLWMB,CLVP,CLBE,VP,WMBA,WI_Bbp,params,w_wmb,wm_wmb);
					WMBP[j] = wmbp;

					// WMBA criteria
					if(sparse_tree.tree[j].parent->index>0){
		
						for ( auto it = CL[j].begin(); CL[j].end()!=it; ++it ) {
							cand_pos_t k = it->first;
							if(sparse_tree.tree[j].parent->index != sparse_tree.tree[k].parent->index) continue;
							WMBA[j] = std::min(WMBA[j],WMBA[k-1] + it->second + PPS_penalty);
						}

						for ( auto it = CLWMB[j].begin(); CLWMB[j].end()!=it; ++it ) {
							cand_pos_t k = it->first;
							if(sparse_tree.tree[j].parent->index != sparse_tree.tree[k].parent->index) continue;
							WMBA[j] = std::min(WMBA[j],WMBA[k-1] + it->second + PPS_penalty + PSM_penalty);
						}
						if(sparse_tree.tree[j].pair < 0) WMBA[j] = std::min(WMBA[j],WMBA[j-1] + PUP_penalty);
	
					}
					else{
						WMBA[j] = INF;
					}
					
					WMBA[j] = std::min(WMBA[j],WMBP[j]);

					const energy_t wmb = compute_WMB(i,j,sparse_tree,CLBE,WMBP,WMBA,WI_Bp,params);
					WMB[j] = wmb;

					const energy_t wmb_vp = VP(i_mod,j) + PB_penalty;
				}

				// -------------------------------------------------------End of WMB------------------------------------------------------
				

				// Start of WI -- the conditions on calculating WI is the same as WIP, so we combine them
		
				if (!weakly_closed_ij){
					WI[j] = INF;
					WIP[j] = INF;
				}
				else{
					
					wi_v = V(i_mod,j) + PPS_penalty;
					wip_v = V(i_mod,j)	+ bp_penalty;
					
					wi_wmb = WMB[j] + PSM_penalty + PPS_penalty;
					wip_wmb = WMB[j] + PSM_penalty + bp_penalty;


					WI[j] = std::min({wi_v,wi_wmb,wi_split});
					WIP[j] = std::min({wip_v,wip_wmb,wip_split});
					
					if((sparse_tree.tree[i-1].pair > (i-1) && sparse_tree.tree[i-1].pair > j) || sparse_tree.tree[i-1].pair < (i-1)){
							WI_Bbp[j] = WI[j];
							WIP_Bbp[j] = WIP[j];
					}
					if(j+1<n && sparse_tree.tree[j+1].pair < i){
						WIP_Bp[i] = WIP[j];
						WI_Bp[i] = WI[j];
					}

				}
				
				// ------------------------------------------------End of Wi/Wip--------------------------------------------------
				
				// start of WV and WVe
				if (!weakly_closed_ij && sparse_tree.tree[i].pair <-1 && sparse_tree.tree[j].pair <-1){
					cand_pos_t bound_right = std::max(bp_ij,B_ij)+1;
					cand_pos_t bound_left = j; if(b_ij>0) bound_left = b_ij; if(Bp_ij>0) bound_left = std::min(bound_left,Bp_ij); bound_left--;
					energy_t wve = INF;
					const energy_t wv = compute_WV_WVe(i,j,bound_left,bound_right,WV,WVe,dwip1,CL,CLWMB,CLVP,params,wve,sparse_tree);
	
					WV[j] = wv;
					WVe[j] = wve;
				}
				else{
					WV[j] = INF;
					WVe[j] = INF;
				}


				// ------------------------------------------------End of WV------------------------------------------------------


				/*
				The order for these should be        x i        lp               jp         j           l      ip   y
													( (        (    (   (       (          )      )  ) )      )    )
				i and ip are the outer base pair
				lp and l are the closest encompassing base pair to i/ip
														//    jp>i   j>jp  ip>i ip>j
				jp and j are some inner base pair;j has the be the closing due to the j=i+4 setup we have
				*/
				// Start of BE
				// Cannot use size_t due to overflow when pair is -2. We also cannot compare size_t and int for that same reason
				cand_pos_t ip = sparse_tree.tree[i].pair; // i's pair ip should be right side so ip = )
				cand_pos_t jp = sparse_tree.tree[j].pair; // j's pair jp should be left side so jp = (
				
				// base case: i.j and ip.jp must be in G
				
				if (jp > i && j > jp && ip > j && ip > i){ // Don't need to check if they are pairs separately because it is checked by virtue of these checks
					if(sparse_tree.tree[jp+1].pair == j-1){
						BE_avoided++;
					}
					else{
						energy_t BE = compute_BE(i,j,ip,jp,CLBE,sparse_tree,S,S1,params,dwip1,WIP_Bp);
						be = BE;
						register_candidate(CLBE,i,j,BE);
					}
					
				}
				else if(i == jp && ip == j){
					if(sparse_tree.tree[jp+1].pair == j-1){
						BE_avoided++;
					}
					else{
						energy_t BE = 0;
						be = BE;
						register_candidate(CLBE,i,j,BE);
					}
				}
				
					
				// // ------------------------------------------------End of BE---------------------------------------------------------
			}
			
			//Things that needed to happen later like W's wmb
			int dw = w_wmb & 3;
			w_wmb = sparse_tree.weakly_closed(i,j) ? WMB[j] + PS_penalty : INF;
			wm_wmb = sparse_tree.weakly_closed(i,j) ? WMB[j] + PSM_penalty + b_penalty : INF;
			w  = std::min({w_v, w_split,w_wmb});
			wm = std::min({wm_v, wm_split,wm_wmb});
<<<<<<< HEAD
			if ( w_v < w_split || wm_v < wm_split || paired) {
=======

			// Some case of WI candidate splits will show INf as a vkj value as we are unable to do dangle versions yet but there are dangle candidates
			if (w_v < w_split || wm_v < wm_split || wi_v < wi_split || wip_v < wip_split || paired) {
>>>>>>> d12a9f63
				// cand_pos_t k_mod = k%(MAXLOOP+1);
				// Encode the dangles into the energies
				energy_t w_enc = (w_v << 2) | d;
				energy_t wm_enc = (wm_v << 2) | d;
				register_candidate(CL, i, j,V(i_mod,j), wm_enc,w_enc);
				// always keep arrows starting from candidates
				inc_source_ref_count(ta,i,j);
			}	
			if ((WMB[j] < INF/2) && (w_wmb < w_split || wm_wmb < wm_split || wi_wmb < wi_split || wip_wmb < wip_split)) {
		
				register_candidate(CLWMB, i, j, WMB[j]);

			}
<<<<<<< HEAD
			// if(i==9 && j==59) printf("i is %d and j is %d and v is %d\n",i,j,v);
			// if(i==65 && j==96) printf("i is %d and j is %d and v is %d\n",i,j,v);
			// if(i==113 && j==159) printf("i is %d and j is %d and v is %d\n",i,j,v);
			// if(i==161 && j==180) printf("i is %d and j is %d and v is %d\n",i,j,v);
			// if(i==7 && j==183) printf("i is %d and j is %d and v is %d\n",i,j,v);	
=======
>>>>>>> d12a9f63

			W[j]       = w;
			WM[j]      = wm;
			WM2[j]     = std::min(wm2_split,WMB[j] + PSM_penalty + b_penalty);
<<<<<<< HEAD
=======


>>>>>>> d12a9f63
		} // end loop j
		rotate_arrays(WM2,dmli1,dmli2,WI,WIP,dwi1,dwip1,WMB,dwmbi,WV,dwvp);

		// Clean up trace arrows in i+MAXLOOP+1
		if (garbage_collect && i+MAXLOOP+1 <= n) {
            gc_row(ta,i + MAXLOOP + 1 );
			gc_row(taVP,i + MAXLOOP + 1 );
		}
		// Reallocate candidate lists in i
		for ( auto &x: CL ) {
			if (x.capacity() > 1.5*x.size()) {
				cand_list_td1 vec(x.size());
				copy(x.begin(),x.end(),vec.begin());
				vec.swap(x);
			}
		}
		for ( auto &x: CLVP ) {
			if (x.capacity() > 1.5*x.size()) {
				cand_list_t vec(x.size());
				copy(x.begin(),x.end(),vec.begin());
				vec.swap(x);
			}
		}
		for ( auto &x: CLWMB ) {
			if (x.capacity() > 1.5*x.size()) {
				cand_list_t vec(x.size());
				copy(x.begin(),x.end(),vec.begin());
				vec.swap(x);
			}
		}
		for ( auto &x: CLBE ) {
			if (x.capacity() > 1.5*x.size()) {
				cand_list_t vec(x.size());
				copy(x.begin(),x.end(),vec.begin());
				vec.swap(x);
			}
		}

		compactify(ta);
		compactify(taVP);
	}
	// std::cout << "BE avoided: " << BE_avoided << std::endl;
	return W[n];
}

/**
 * @brief Sums the number of Candidates at each index over all indices
 * 
 * @param CL_ Candidate list
 * @return total number of candidates
 */
cand_pos_t num_of_candidates(const std::vector<cand_list_td1>& CL_)  {
	cand_pos_t c=0;
	for ( const cand_list_td1 &x: CL_ ) {
		c += x.size();
	}
	return c;
}
cand_pos_t num_of_candidates(const std::vector<cand_list_t>& CL_)  {
	cand_pos_t c=0;
	for ( const cand_list_t &x: CL_ ) {
		c += x.size();
	}
	return c;
}
/**
 * @brief Finds the size of allocated storage capacity across all indices
 * 
 * @param CL_ Candidate List
 * @return the amount of allocated storage 
 */
cand_pos_t capacity_of_candidates(const std::vector<cand_list_td1>& CL_) {
	cand_pos_t c=0;
	for ( const cand_list_td1 &x: CL_ ) {
		c += x.capacity();
	}
	return c;
}
cand_pos_t capacity_of_candidates(const std::vector<cand_list_t>& CL_) {
	cand_pos_t c=0;
	for ( const cand_list_t &x: CL_ ) {
		c += x.capacity();
	}
	return c;
}

void seqtoRNA(std::string &sequence){
	bool DNA = false;
    for (char &c : sequence) {
      	if (c == 'T' || c == 't') {
			c = 'U';
			DNA = true;
		}
    }
	noGU = DNA;
}

/**
* @brief Simple driver for @see Spark.
*
* Reads sequence from command line or stdin and calls folding and
* trace-back methods of SparseMFEFold.
*/
int main(int argc,char **argv) {

	args_info args_info;

	// get options (call gengetopt command line parser)
	if (cmdline_parser (argc, argv, &args_info) != 0) {
	exit(1);
	}

	std::string seq;
	if (args_info.inputs_num>0) {
	seq=args_info.inputs[0];
	} else {
	std::getline(std::cin,seq);
	}
	cand_pos_t n = seq.length();

	std::string restricted;
    args_info.input_structure_given ? restricted = input_structure : restricted = std::string (n,'.');

	if(restricted != "" && restricted.length() != n ){
		std::cout << "input sequence and structure are not the same size" << std::endl;
		std::cout << seq << std::endl;
		std::cout << restricted << std::endl;
		exit(0);
	}

	std::string file= "";
	args_info.paramFile_given ? file = parameter_file : file = "";
	if(file!=""){
		vrna_params_load(file.c_str(), VRNA_PARAMETER_FORMAT_DEFAULT);
	}

	

	bool verbose;
	verbose = args_info.verbose_given;

	bool mark_candidates;
	mark_candidates = args_info.mark_candidates_given;
	sparse_tree tree(restricted,n);

	noGU = args_info.noGU_given;
	seqtoRNA(seq);

	SparseMFEFold sparsemfefold(seq,!args_info.noGC_given,restricted);

	if(args_info.dangles_given) sparsemfefold.params_->model_details.dangles = dangle_model;
	pseudoknot = ~args_info.pseudoknot_free_given;
	pk_only = args_info.pk_only_given;  
	
	cmdline_parser_free(&args_info);

	int count = 0;
	for(int i = 1;i<=n;++i){
		if(tree.tree[i].pair > i || (tree.tree[i].pair < i && tree.tree[i].pair > 0)) count = 4;
		if(tree.tree[i].pair < 0 && count > 0){
			sparsemfefold.WI_Bbp[i] = (5 - count)*PUP_penalty;
			// sparsemfefold.WIP_Bbp[i] = (5 - count)*PUP_penalty;
			count--;
		}
	}
	count = 0;
	for(int i = n;i>0;--i){
		if(tree.tree[i].pair > i || (tree.tree[i].pair < i && tree.tree[i].pair > 0)) count = 4;
		if(tree.tree[i].pair < 0 && count > 0){
			sparsemfefold.WI_Bp[i] = (5 - count)*PUP_penalty;
			count--;
		}
	}
	
	energy_t mfe = fold(sparsemfefold.seq_, tree,sparsemfefold.V_,sparsemfefold.cand_comp,sparsemfefold.CL_,sparsemfefold.CLWMB_,sparsemfefold.CLVP_,sparsemfefold.CLBE_,sparsemfefold.S_,sparsemfefold.S1_,sparsemfefold.params_,sparsemfefold.ta_,sparsemfefold.taVP_,sparsemfefold.W_,sparsemfefold.WM_,sparsemfefold.WM2_, sparsemfefold.dmli1_, sparsemfefold.dmli2_,sparsemfefold.VP_, sparsemfefold.WVe_, sparsemfefold.WV_, sparsemfefold.dwvp_, sparsemfefold.WMB_,sparsemfefold.dwmbi_,sparsemfefold.WMBP_,sparsemfefold.WMBA_,sparsemfefold.WI_,sparsemfefold.dwi1_,sparsemfefold.WIP_,sparsemfefold.dwip1_,sparsemfefold.WI_Bbp,sparsemfefold.WIP_Bbp,sparsemfefold.WIP_Bp,sparsemfefold.WI_Bp,sparsemfefold.n_,sparsemfefold.garbage_collect_);		
	// std::cout << mfe << std::endl;
	std::string structure = trace_back(sparsemfefold.seq_,sparsemfefold.CL_,sparsemfefold.CLWMB_,sparsemfefold.CLBE_,sparsemfefold.CLVP_,sparsemfefold.cand_comp,sparsemfefold.structure_,sparsemfefold.params_,sparsemfefold.S_,sparsemfefold.S1_,sparsemfefold.ta_,sparsemfefold.taVP_,sparsemfefold.W_,sparsemfefold.WM_,sparsemfefold.WM2_,sparsemfefold.WI_Bbp,sparsemfefold.WIP_Bbp,sparsemfefold.WIP_Bp,sparsemfefold.WI_Bp,sparsemfefold.n_,tree, mark_candidates);
	
	std::ostringstream smfe;
	smfe << std::setiosflags(std::ios::fixed) << std::setprecision(2) << mfe/100.0 ;
	std::cout << seq << std::endl;

	std::cout << structure << " ("<<smfe.str()<<")"<<std::endl;
	// std::cout << " ("<<smfe.str()<<")"<<std::endl;
	
	if (verbose) {	

	std::cout <<std::endl;

	std::cout << "TA cnt:\t"<<sizeT(sparsemfefold.ta_)<<std::endl;
	std::cout << "TA max:\t"<<maxT(sparsemfefold.ta_)<<std::endl;
	std::cout << "TA av:\t"<<avoidedT(sparsemfefold.ta_)<<std::endl;
	std::cout << "TA rm:\t"<<erasedT(sparsemfefold.ta_)<<std::endl;

	std::cout <<std::endl;
	std::cout << "Can num:\t"<<num_of_candidates(sparsemfefold.CL_)<<std::endl;
	std::cout << "Can cap:\t"<<capacity_of_candidates(sparsemfefold.CL_)<<std::endl;
	std::cout << "TAs num:\t"<<sizeT(sparsemfefold.ta_)<<std::endl;
	std::cout << "TAs cap:\t"<<capacityT(sparsemfefold.ta_)<<std::endl;

	std::cout << "\nPsuedoknotted\n" << std::endl;
	std::cout << "TAs num:\t"<<sizeT(sparsemfefold.taVP_)<<std::endl;
	std::cout << "TAs cap:\t"<<capacityT(sparsemfefold.taVP_)<<std::endl;
	std::cout << "TA av:\t"<<avoidedT(sparsemfefold.taVP_)<<std::endl;
	std::cout << "TA rm:\t"<<erasedT(sparsemfefold.taVP_)<<std::endl;
	std::cout <<std::endl;
	std::cout << "WMB Can num:\t"<<num_of_candidates(sparsemfefold.CLWMB_)<<std::endl;
	std::cout << "WMB Can cap:\t"<<capacity_of_candidates(sparsemfefold.CLWMB_)<<std::endl;
	std::cout << "VP Can num:\t"<<num_of_candidates(sparsemfefold.CLVP_)<<std::endl;
	std::cout << "VP Can cap:\t"<<capacity_of_candidates(sparsemfefold.CLVP_)<<std::endl;
	std::cout << "BE Can num:\t"<<num_of_candidates(sparsemfefold.CLBE_)<<std::endl;
	std::cout << "BE Can cap:\t"<<capacity_of_candidates(sparsemfefold.CLBE_)<<std::endl;
	}

	return 0;
}<|MERGE_RESOLUTION|>--- conflicted
+++ resolved
@@ -681,7 +681,6 @@
 			// if(i==1 && j==209) printf("i is %d and j is %d and k is %d and VP is %d\n",i,j,it->first,it->second);
 			cand_pos_t k = it->first;
 			if(k==i) vp_ij = it->second;
-			cand_pos_t b_ik = tree.b(i,k);
 
 			energy_t vp_kj = it->second;
 
@@ -692,7 +691,7 @@
 			cand_pos_t Bp_ik = (bp_ik>0) ? tree.tree[bp_ik].pair : -2;
 			energy_t BE_energy = INF;
 			if (tree.tree[k].parent->index > -1 && B_kj >= 0 && Bp_kj >= 0){
-				if (b_ik >= 0 && k>b_ik){
+				if (b_ij >= 0 && k < b_ij){
 					for ( auto it2 = CLBE[Bp_kj].begin();CLBE[Bp_kj].end()!=it2; ++it2 ) {
 						cand_pos_t l = it2->first;
 						if(l == b_kj){
@@ -1740,12 +1739,10 @@
 		// Need to make sure I'm not doing tree.tree[-2].pair
 		cand_pos_t b_kj = (B_kj>0) ? tree.tree[B_kj].pair : -2;
 		cand_pos_t bp_ik = tree.bp(i,k);
-		cand_pos_t b_ik = tree.b(i,k);
 		cand_pos_t Bp_ik = (bp_ik>0) ? tree.tree[bp_ik].pair : -2;
 		energy_t BE_energy = INF;
-
 		if (tree.tree[k].parent->index > -1 && B_kj >= 0 && Bp_kj >= 0){
-			if (b_ik>0 && b_ik < k){
+			if (b_ij >= 0 && k < b_ij){
 				for ( auto it = CLBE[Bp_kj].begin();CLBE[Bp_kj].end()!=it; ++it ) {
 					cand_pos_t l = it->first;
 					if(l == b_kj){
@@ -1974,6 +1971,7 @@
 * @param j column index
 */
 energy_t compute_BE(cand_pos_t i, cand_pos_t j, cand_pos_t ip, cand_pos_t jp, std::vector< cand_list_t> &CLBE, sparse_tree &sparse_tree,short *S,short *S1,paramT* params, const std::vector<energy_t> dwip1, const std::vector< energy_t >& WIP_Bp){
+// int compute_BE(int i, int j, int ip, int jp, int lp, int l, auto &S, auto &S1, auto &WIP_Bbp){
     // We are checking for the closest pair that we have already calculated to i/ip from j/jp 
     // If there is nothing, then i is the closest encompassing pair to jp
     // If it is not, then we get the energy for everything from jp to lp so that we calculate less
@@ -2040,7 +2038,7 @@
 * @param i row index
 * @param j column index
 */
-energy_t compute_WMBP(cand_pos_t i, cand_pos_t j, sparse_tree &sparse_tree, std::vector<cand_list_td1> &CL, std::vector<cand_list_t> &CLWMB, std::vector<cand_list_t> &CLVP, std::vector<cand_list_t> &CLBE, LocARNA::Matrix<energy_t> &VP, std::vector<energy_t> &WMBA, std::vector<energy_t> &WI_Bbp, paramT* params,energy_t &w_wmb, energy_t &wm_wmb){
+energy_t compute_WMBP(cand_pos_t i, cand_pos_t j, sparse_tree &sparse_tree, std::vector<cand_list_td1> &CL, std::vector<cand_list_t> &CLWMB, std::vector<cand_list_t> &CLVP, std::vector<cand_list_t> &CLBE, LocARNA::Matrix<energy_t> &VP, std::vector<energy_t> &WMBP, std::vector<energy_t> &WI_Bbp, paramT* params,energy_t &w_wmb, energy_t &wm_wmb){
 	energy_t m1 = INF, m2 = INF, m3 = INF, m4 = INF, m5 = INF, m6 = INF, wmbp = INF;
 	// 1) WMBP(i,j) = BE(bpg(Bp(l,j)),Bp(l,j),bpg(B(l,j)),B(l,j)) + WMBP(i,l) + VP(l+1,j)
 	const cand_pos_t b_ij = sparse_tree.b(i,j);
@@ -2051,10 +2049,9 @@
 			cand_pos_t l = it->first;
 			cand_pos_t B_lj = sparse_tree.B(l,j);
 			cand_pos_t Bp_lj = sparse_tree.Bp(l,j);
-			cand_pos_t b_il = sparse_tree.b(i,l);
 			// removing the <n for the B and b as it should always be less than n
 			if (sparse_tree.tree[l].parent->index > -1 && B_lj >= 0 && Bp_lj >= 0){
-				if (b_il>0 && b_il < l){
+				if (b_ij >= 0 && l < b_ij){
 					if (i <= sparse_tree.tree[l].parent->index && sparse_tree.tree[l].parent->index < j && l+3 <=j){
 						energy_t BE_energy = INF;
 						cand_pos_t b_lj = sparse_tree.tree[B_lj].pair;
@@ -2065,9 +2062,9 @@
 								break;
 							}
 						}
-						energy_t WMBA_energy = WMBA[l-1];
+						energy_t WMBP_energy = WMBP[l-1];
 						energy_t VP_energy = it->second;
-						energy_t sum = BE_energy + WMBA_energy + VP_energy;
+						energy_t sum = BE_energy + WMBP_energy + VP_energy;
 
 						tmp = std::min(tmp,sum);
 					}
@@ -2108,6 +2105,7 @@
 		
 		m3 = 2*PB_penalty + tmp;
 	}
+
 // get the min for WMB
 wmbp = std::min({m1,m2,m3});
 
@@ -2318,7 +2316,7 @@
 /**
  * @brief Determines the MFE energy for a given sequence
 */
-energy_t fold(const std::string& seq, sparse_tree sparse_tree, LocARNA::Matrix<energy_t> &V, const SparseMFEFold::Cand_comp& cand_comp, std::vector<cand_list_td1> &CL, std::vector<cand_list_t> &CLWMB,std::vector<cand_list_t> &CLVP, std::vector<cand_list_t> &CLBE, short* S, short* S1, paramT* params, TraceArrows &ta,TraceArrows &taVP, std::vector<energy_t> &W, std::vector<energy_t> &WM, std::vector<energy_t> &WM2, std::vector<energy_t> &dmli1, std::vector<energy_t> &dmli2, LocARNA::Matrix<energy_t> &VP, std::vector<energy_t> &WVe, std::vector<energy_t> &WV, std::vector<energy_t> &dwvp, std::vector<energy_t> &WMB, std::vector<energy_t> &dwmbi,std::vector<energy_t> &WMBP,std::vector<energy_t> &WMBA,std::vector<energy_t> &WI,std::vector<energy_t> &dwi1,std::vector<energy_t> &WIP, std::vector<energy_t> &dwip1, std::vector<energy_t> &WI_Bbp, std::vector<energy_t> &WIP_Bbp, std::vector< energy_t >&WIP_Bp, std::vector<energy_t> &WI_Bp , const cand_pos_t n, const bool garbage_collect) {
+energy_t fold(const std::string& seq, sparse_tree &sparse_tree, LocARNA::Matrix<energy_t> &V, const SparseMFEFold::Cand_comp& cand_comp, std::vector<cand_list_td1> &CL, std::vector<cand_list_t> &CLWMB,std::vector<cand_list_t> &CLVP, std::vector<cand_list_t> &CLBE, short* S, short* S1, paramT* params, TraceArrows &ta,TraceArrows &taVP, std::vector<energy_t> &W, std::vector<energy_t> &WM, std::vector<energy_t> &WM2, std::vector<energy_t> &dmli1, std::vector<energy_t> &dmli2, LocARNA::Matrix<energy_t> &VP, std::vector<energy_t> &WVe, std::vector<energy_t> &WV, std::vector<energy_t> &dwvp, std::vector<energy_t> &WMB, std::vector<energy_t> &dwmbi,std::vector<energy_t> &WMBP,std::vector<energy_t> &WMBA,std::vector<energy_t> &WI,std::vector<energy_t> &dwi1,std::vector<energy_t> &WIP, std::vector<energy_t> &dwip1, std::vector<energy_t> &WI_Bbp, std::vector<energy_t> &WIP_Bbp, std::vector< energy_t >&WIP_Bp, std::vector<energy_t> &WI_Bp , const cand_pos_t n, const bool garbage_collect) {
 	Dangle d = 3;
 	int BE_avoided = 0;
     if(params->model_details.dangles == 0 || params->model_details.dangles == 1) d = 0;
@@ -2356,10 +2354,6 @@
 				if(can_pair) wm_split = std::min( wm_split,static_cast<energy_t>((k-i)*params->MLbase) + v_kj );
 				// WM2 Portion
 				wm2_split = std::min( wm2_split, WM[k-1] + v_kj );
-				// if(i==9 && j==97 && k ==64) printf("i is %d and j is %d and k is %d and wm is %d\n",i,j,k,wm2_split);
-				// if(i==9 && j==160 && k ==112) printf("i is %d and j is %d and k is %d and wm is %d\n",i,j,k,wm2_split);
-				// if(i==9 && j==181 && k ==161) printf("i is %d and j is %d and k is %d and wm is %d\n",i,j,k,wm2_split);
-				// if(i==9 && j==181 && k ==161) printf("i is %d and j is %d and k is %d and wm is %d\n",i,j,k,wm2_split);
 				// W Portion
 				w_split = std::min( w_split, W[k-1] + v_kjw );
 
@@ -2467,6 +2461,7 @@
 						register_trace_arrow(ta,i,j,best_k,best_l,best_e);
 					}
 				}
+
 				V(i_mod,j) = v;
 			} else {
 				V(i_mod,j) = INF;
@@ -2482,7 +2477,6 @@
 			energy_t w_v  = E_ext_Stem(v,vi1j,vij1,vi1j1,S,params,i,j,d,n,sparse_tree.tree);
 			// Checking the dangle positions for W
 			const energy_t wm_v = E_MLStem(v,vi1j,vij1,vi1j1,S,params,i,j,d,n,sparse_tree.tree);
-			// if(i==7 && j==183) printf("i is %d and j is %d and wm2 is %d wm2ip1 is %d and wm2jm1 is %d and wm2ip1jm1 is %d\n",i,j,dmli1[j-1],dmli2[j-1],dmli1[j-2],dmli2[j-2]);
 
 			cand_pos_t k = i;
             cand_pos_t l = j;
@@ -2552,7 +2546,7 @@
 
 				}
 				else{
-					const energy_t wmbp = compute_WMBP(i,j,sparse_tree,CL,CLWMB,CLVP,CLBE,VP,WMBA,WI_Bbp,params,w_wmb,wm_wmb);
+					const energy_t wmbp = compute_WMBP(i,j,sparse_tree,CL,CLWMB,CLVP,CLBE,VP,WMBP,WI_Bbp,params,w_wmb,wm_wmb);
 					WMBP[j] = wmbp;
 
 					// WMBA criteria
@@ -2684,13 +2678,9 @@
 			wm_wmb = sparse_tree.weakly_closed(i,j) ? WMB[j] + PSM_penalty + b_penalty : INF;
 			w  = std::min({w_v, w_split,w_wmb});
 			wm = std::min({wm_v, wm_split,wm_wmb});
-<<<<<<< HEAD
-			if ( w_v < w_split || wm_v < wm_split || paired) {
-=======
 
 			// Some case of WI candidate splits will show INf as a vkj value as we are unable to do dangle versions yet but there are dangle candidates
 			if (w_v < w_split || wm_v < wm_split || wi_v < wi_split || wip_v < wip_split || paired) {
->>>>>>> d12a9f63
 				// cand_pos_t k_mod = k%(MAXLOOP+1);
 				// Encode the dangles into the energies
 				energy_t w_enc = (w_v << 2) | d;
@@ -2704,23 +2694,12 @@
 				register_candidate(CLWMB, i, j, WMB[j]);
 
 			}
-<<<<<<< HEAD
-			// if(i==9 && j==59) printf("i is %d and j is %d and v is %d\n",i,j,v);
-			// if(i==65 && j==96) printf("i is %d and j is %d and v is %d\n",i,j,v);
-			// if(i==113 && j==159) printf("i is %d and j is %d and v is %d\n",i,j,v);
-			// if(i==161 && j==180) printf("i is %d and j is %d and v is %d\n",i,j,v);
-			// if(i==7 && j==183) printf("i is %d and j is %d and v is %d\n",i,j,v);	
-=======
->>>>>>> d12a9f63
 
 			W[j]       = w;
 			WM[j]      = wm;
 			WM2[j]     = std::min(wm2_split,WMB[j] + PSM_penalty + b_penalty);
-<<<<<<< HEAD
-=======
-
-
->>>>>>> d12a9f63
+
+
 		} // end loop j
 		rotate_arrays(WM2,dmli1,dmli2,WI,WIP,dwi1,dwip1,WMB,dwmbi,WV,dwvp);
 
